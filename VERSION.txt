<<<<<<< HEAD
jetty-9.4.0-SNAPSHOT
=======
jetty-9.2.17-SNAPSHOT

jetty-9.2.16.v20160414 - 14 April 2016
 + 85 Expose TLS protocol used for connection in SecureRequestCustomizer
 + 316 add chm mime mapping to mime.properties
 + 353 Jetty Client doesn't forward authentication headers with redirects when
   using proxy
 + 365 Potential connection leakage in case of aborted request
 + 367 Build downloads from git.eclipse.org
 + 371 jasper dependencies are outdated in 9.2.x
 + 377 HttpClient - No supported cipher suites leads to stuck requests.
 + 418 Javax websocket server impl does not expose all required services as
   OSGi capabilities
 + 424 Jetty impl. of Websocket ServerEndpointConfig.Configurator lifecycle out
   of spec.
 + 437 NPE is raised inside Jetty websocket client on receiving empty message
   through MessageHandler.Partial<>
 + 438 File and Path Resources with control characters should be rejected
 + 469 Update to support apache jasper 8.0.33
 + 510 Module [depend] property expansion should support eg
   foo/${bar}/${bar}-xxx
>>>>>>> 8cc041bb

jetty-9.3.9.M1 - 11 April 2016
 + 481 Event response.success notified without waiting for content callback for
   HTTP/2 transport
 + 490 serverClasses set from jetty-web.xml
 + 491 Do not assume gzip acceptable for HTTP/2
 + 503 Wrong request-per-connection counting in MultiplexHttpDestination in
   case of failures
 + 504 HTTP/2 client transport cannot send request after idle timeout

 jetty-9.3.9.M0 - 05 April 2016
 + 184 Empty Realm for BasicAuthentication
 + 371 update apache jsp to 8.0.27
 + 418 Add osgi capability for endpoint configurator
 + 424 Jetty impl. of Websocket ServerEndpointConfig.Configurator lifecycle out
   of spec
 + 427 Squelch intentional exceptions seen during websocket testing
 + 434 RequestTest stack traces
 + 435 adjust debug log message
 + 437 Avoid NPE on receiving empty message though MessageHandler.Partial
 + 438 File and Path Resources with control characters should be rejected
 + 446 jetty-quickstart path normalization uses improper paths on Windows
 + 448 RFC2616 Compliance Mode should track and report RFC7230 violations
 + 450 Client AuthenticationProtocolHandler sends request failures to response
   failure listener
 + 451 RFC2616 Compliance mode should support empty headers
 + 453 Change logging of setting session maxInactiveInterval to DEBUG from WARN
 + 454 DoSFilter does not send an error status code when closing a connection,
   because of timeout
 + 458 Improve Quality list handling
 + 467 Compact // rule
 + 469 Update to Apache Jasper 8.0.33
 + 470 AsyncContextState NPE if called after reset
 + 472 Use LongAdder for statistics
 + 476 HttpClient should not send absolute-form target with non HttpProxy

jetty-9.3.8.v20160314 - 14 March 2016
 + 107 ResourceHandler range support testcase
 + 124 Don't produce text/html if the request doesn't accept it
 + 247 improving invalid buffer manipulation exception messages
 + 258 Http request to origin server over https proxy contains absolute URL
 + 266 jetty-client redirection process is aborted if redirect response have
   corrupt body
 + 305 NPE when notifying the session listener if the channel is closed before
   a session has been opened
 + 316 Add *.chm mimetype mapping
 + 343 ensure release deployment of test-jetty-webapp:war and
   test-proxy-webapp:war
 + 346 HttpParser RFC2616 Compliance mode
 + 353 Jetty Client doesn't forward authentication headers with redirects when
   using proxy
 + 356 Element error-page/location must start with a '/'
 + 362 Very slow page load and missing resources when using HTTP/2 with Jetty
   9.3.7
 + 365 Potential connection leakage in case of aborted request
 + 366 Avoid HTTP2Flusher reentrancy
 + 367 Resolve remaining git.eclipse.org build references
 + 372 Data race in HttpReceiverOverHTTP2
 + 377 HttpClient - No supported cipher suites leads to stuck requests
 + 378 Can't configure per nodes settings in start.ini
 + 379 Insufficient information on asyncNotSupported
 + 381 HttpClient does not send the Authorization header with authenticating
   proxy
 + 386 Explicit Authorization header is dropped when handling 407s
 + 397 Multipart EOF handling
 + 402 Don't use Thread.isAlive() in ShutdownMonitor
 + 405 adding testcase for problematic HttpURI parsing of path params
 + 406 GzipHandler: allow to override the Vary response header
 + 407 JSR356 Server WebSocket Sessions no longer being tracked
 + 408 Http client does not work on https with proxy
 + 411 Add more debug log for mongosessionmanager and remove debug printlns
 + 413 HotSwapHandler null handlers
 + 416 Support HTTPS forward proxies
 + 417 HttpClient: review support for OPTIONS *
 + 423 Duplicate Content-Length header not handled correctly

jetty-9.3.8.RC0 - 25 February 2016
 + 81 Exception not always thrown in Jetty to application when upload part is
   too big
 + 82 Request.getPart() that results in Exception still allows other parts to
   be fetched
 + 251 Removing SSLEngine.beginHandshake() calls
 + 285 PathContentProvider - Use of Direct buffers without pooling
 + 298 qtp threads spin-locked in MBeanContainer.beanAdded
 + 342 Reintroducing Response parameter to logExtended
 + 344 init script does not properly display status of a non running service
 + 346 HttpParser RFC2616 Compliance mode
 + 347 Avoid sending request using a connection that is idle timing out
 + 352 Integrate session idling for MongoSessionManager
 + 354 Spin loop in case of exception thrown during accept()
 + 355 Improve close behavior for failed pending writes
 + 478918 Change javax.servlet.error,forward,include literals to
   RequestDispatcher constants
 + 484446 InputStreamResponseListener's InputStream uses default read (3) and
   blocks early on never-ending response.
 + 485306 HttpParser (HttpURI) mistaking basic auth password as a port number
 + 485469 permessage-deflate extension causes protocol error in Firefox/Chrome
 + 486394 Restore MultiPartFilter behavior with regards to temp file access
 + 486497 NPE in MappedLoginService
 + 486511 Server.getURI() returns wrong scheme on SSL/HTTPS
 + 486530 Handler added to WebAppContext prevents ServletContext initialization
 + 486589 HttpRequest has a wrong HTTP Version in HTTP/2
 + 486604 Add debug logging of ErrorPageErrorHandler logic
 + 486674 Quickstart path attribute normalization should be based on longest
   path match
 + 486829 Cancel stream error after a failed request with the HTTP/2.0 client
 + 486877 Google Chrome flagging 'obsolete cipher suite' in Jetty and will soon
   issue broken padlock
 + 486930 Selector does not correctly handle rejected execution exception
 + 487158 Switched SCM URIs to github
 + 487197 Deflater/Inflater memory leak with WebSocket permessage-deflate
   extension
 + 487198 ContextScopeListener should be called on context start and stop
 + 487277 Introduce http-forwarded module for X-Forwarded support
 + 487354 Aborted request or response does not send RST_STREAM frame
 + 487511 Jetty HTTP won't work on turkish systems
 + 487714 Avoid NPE in close race for async write
 + 487750 HTTP/2 push must not be recursive

jetty-9.2.15.v20160210 - 10 February 2016
 + 482042 New API, Allow customization of ServletHandler path mapping
 + 482243 Fixed GzipHandler for Include
 + 482270 Expose upgrade request locales
 + 482855 Content-Length omitted for POST requests with empty body
 + 483620 Servlet annotation mapping to "/" should override webdefault.xml
   mapping
 + 483857 jetty-client onComplete isn't called in case of exception in
   GZIPContentDecoder.
 + 484349 Promote WebSocket PathMappings / PathSpec to Jetty Http
 + 484350 Allow GzipHandler path include/exclude to use regex
 + 484397 Unavoidable NullPointerException in onMessage-Handler for
   PongMessages
 + 484603 HashLoginService does not stop its PropertyUserStore
 + 484612 Restore WebSocket Session.close() sending 1000/Normal status code
 + 484621 Client hangs till timeout when Authentication.authenticate() throws
   exception.
 + 487511 Jetty HTTP won't work on turkish systems
<<<<<<< HEAD
 + 485535 jetty.sh results in FAILED when running service restart
 + 485663 NullPointerException in WebSocketSession during upgrade with DEBUG
   logging
 + 485712 Quickstart web.xml is absolute

jetty-9.3.7.v20160115 - 15 January 2016
 + 471171 Support SYNC_FLUSH in GzipHandler
 + 485469 permessage-deflate extension causes protocol error in Firefox/Chrome
 + 485714 Update SSL configuration to mitigate SLOTH vulnerability
 + 485884 WebAppContext defaults should be same for xml or war deployment
 + 485969 WebSocket upgrade response should honor HttpConfiguration server
   version settings
=======
>>>>>>> 8cc041bb

jetty-9.3.7.RC1 - 13 January 2016
 + 481986 Dead JSR 356 Server Session still being tracked after
   Session/Connection closure
 + 484616 Outdated version of javaee_web_services_client_1_2.xsd
 + 485031 two PathWatcher threads running after automatically restarting webapp
 + 485063 After stopping JettyWebAppContext, it still contains reference to old
   WebAppClassLoader via ServerContainer bean
 + 485064 HashSessionManager leaks ScheduledExecutorScheduler with reference to
   un-deployed webapp
 + 485376 Multiple charset attributes in Content-Type
 + 485535 jetty.sh results in FAILED when running service restart
 + 485663 NullPointerException in WebSocketSession during upgrade with DEBUG
   logging
 + 485712 Quickstart web.xml is absolute

jetty-9.3.7.RC0 - 05 January 2016
 + 458745 Async ISE in async Echo
 + 481567 permessage-deflate causing data-dependent ju.zip.DataFormatException:
   invalid stored block lengths
 + 482173 Track original Query string in Rewrite RuleContainer too
 + 482243 Fixed GzipHandler for Include
 + 482270 Expose upgrade request locales
 + 482272 Fixed relative symlink checking
 + 482506 HTTP/2 load test with h2load fails
 + 482670 HttpURI wrongly parser URI paths starting with /@
 + 482855 Content-Length omitted for POST requests with empty body
 + 482959 Local stream count never decrements when closing a stream causing
   IllegalStateException.
 + 483009 MultiPartContentProvider may send wrong Content-Length
 + 483039 HTTP2 Upgrade case sensitivity on Connection header
 + 483344 text/csv Mime Type For CSV in mime properties File
 + 483413 Warn on @Deprecated servlet/filter use
 + 483422 Empty chunked body in 304 Response
 + 483620 Servlet annotation mapping to "/" should override webdefault.xml
   mapping
 + 483857 jetty-client onComplete isn't called in case of exception in
   GZIPContentDecoder.
 + 483878 Parallel requests stuck via the http client transport over HTTP/2
 + 484167 GOAWAY frames aren't handling disconnects appropriately on Client
 + 484210 HttpClient over HTTP/2 should honor maxConcurrentStreams
 + 484262 Race condition between GOAWAY disconnect and ability to make new
   request.
 + 484349 Promote WebSocket PathMappings / PathSpec to Jetty Http
 + 484350 Allow GzipHandler path include/exclude to use regex
 + 484397 Unavoidable NullPointerException in onMessage-Handler for
   PongMessages
 + 484440 Swap WebSocket PathMappings for new jetty-http PathMappings
 + 484585 Avoid sending request using a connection that is idle timing out
 + 484603 HashLoginService does not stop its PropertyUserStore
 + 484612 Restore WebSocket Session.close() sending 1000/Normal status code
 + 484621 Client hangs till timeout when Authentication.authenticate() throws
   exception.
 + 484622 Improve handling of Direct and Mapped buffers for static content
 + 484624 Disable CachingWebAppClassLoader
 + 484657 Support HSTS rfc6797
 + 484683 FastCGI request idle timeout is handled incorrectly
 + 484718 Review idle timeout handling
 + 484801 Avoid non-cached memory mapped files
 + 484818 Expose interesting HTTP/2 attributes and operations via JMX
 + 484822 Jetty ThreadMonitor memory leak
 + 484861 Improve FlowControlStrategy stall handling
 + 484876 Make simpler to customize the FlowControlStrategy
 + 484878 Make BufferingFlowControlStrategy.bufferRatio configurable via JMX

jetty-9.3.6.v20151106 - 06 November 2015
 + 419966 Add ContentProvider that submits multipart/form-data
 + 472675 No main manifest attribute, in jetty-runner regression
 + 476641 Proxy rewriteTarget() null return does not call error handler
 + 478757 DebugHandler thread name is mangled
 + 479179 Fixed NPE from debug
 + 479378 Incorrect REQUEST_URI
 + 479712 Documented --approve-all-licenses
 + 479832 Use system properties for gcloud config for GCloudDatastore session
   manager
 + 479839 Regression when starting application with excessive scan times
 + 479865 IllegalStateException: Multiple servlets map to path: *.jsp: jsp,jsp
 + 480061 HTTP/2 server doesn't send GOAWAY frame when shutting down
 + 480162 Continuations behavior differences due to HttpURI behavior
 + 480260 HPack decode error for buffers with offset
 + 480272 Update to newer jdt ecj version
 + 480452 Large downloads via FastCGI proxy keep HttpClient connections active
 + 480764 Error parsing empty multipart
 + 481006 SSL requests intermittently fail with EOFException when SSL
   renegotiation is disallowed.
 + 481203 Add ability to set configurations to apply to WebAppContext for
   jetty-maven-plugin
 + 481225 Secondary resources with query parameters are not properly pushed
 + 481236 Make ShutdownMonitor java security manager friendly
 + 481355 Nested Symlinks
 + 481373 Corner cases where session may remain in JDBCSessionManager memory
 + 481385 Incorrect parsing of END_REQUEST frames
 + 481418 ResourceHandler sets last modified
 + 481437 Port ConnectHandler connect and context functionality from Jetty 8
 + 481554 DispatcherType reset race

jetty-9.2.14.v20151106 - 06 November 2015
 + 428474 Expose batch mode in the Jetty WebSocket API
 + 471055 Restore legacy/experimental WebSocket extensions (deflate-frame)
 + 472082 isOpen returns true on CLOSING Connection
 + 474068 Update WebSocket Extension for permessage-deflate draft-22
 + 474319 Reintroduce blocking connect()
 + 474321 Allow synchronous address resolution
 + 474453 Tiny buffers (under 7 bytes) fail to compress in permessage-deflate
 + 474454 Backport permessage-deflate from Jetty 9.3.x to 9.2.x
 + 474936 WebSocketSessions are not always cleaned out from openSessions
 + 476023 Incorrect trimming of WebSocket close reason
 + 476049 When using WebSocket Session.close() there should be no status code
   or reason sent
 + 477385 Problem in MANIFEST.MF with version 9.2.10 / 9.2.13
 + 477817 Fixed memory leak in QueuedThreadPool
 + 481006 SSL requests intermittently fail with EOFException when SSL
   renegotiation is disallowed.
 + 481236 Make ShutdownMonitor java security manager friendly
 + 481437 Port ConnectHandler connect and context functionality from Jetty 8

jetty-9.3.5.v20151012 - 12 October 2015
 + 479343 calls to MetaData#orderFragments() with relative ordering adds
   duplicate jars
 + 479537 Server preface sent after client preface reply
 + 479584 WS Session does not contain UpgradeRequest information in
   WebSocketAdapter.onWebSocketConnect callback

jetty-9.3.4.v20151007 - 07 October 2015
 + 428474 Expose batch mode in the Jetty WebSocket API
 + 472082 isOpen returns true on CLOSING Connection
 + 474936 WebSocketSessions are not always cleaned out from openSessions
 + 475209 WebSocketServerFactory should not hand null object to
   DecoratedObjectFactory
 + 476023 Incorrect trimming of WebSocket close reason
 + 476049 When using WebSocket Session.close() there should be no status code
   or reason sent
 + 476170 Support servers that close connections without sending Connection:
   close header.
 + 476720 getTrustStoreResource fixed
 + 477087 Enforce that the preface contains a SETTINGS frame
 + 477123 AsyncListener callbacks need context scope
 + 477270 Add ability to send a single PRIORITY frame
 + 477278 Refactored DefaultServlet for cached Gzip & Etags
 + 477385 Make jetty osgi manifests only resolve jetty packages against a
   single distro version
 + 477641 ALPN classes exposed to webapps - fixed typo
 + 477680 Encode merged query parameters
 + 477737 Improve handling of etags with dynamic and static gzip
 + 477757 Null args in TypeUtil .call & .construct result in confusing
   exceptions
 + 477817 Fixed memory leak in QueuedThreadPool
 + 477878 HttpClient over HTTP/2 doesn't close upload stream
 + 477885 Jetty HTTP2 client fails to connect with Netty server - HTTP2 client
   preface missing or corrupt.
 + 477890 Overwhelmed HTTP/2 server discards data
 + 477895 Prevent leak of handles to deleted files after redeploy
 + 477900 Increase client authentication default max content size
 + 478008 Do not reset current value of CounterStatistics
 + 478021 Client sending Connection: close does not shutdown output
 + 478105 prependFilterMapping check for null FilterHolder
 + 478239 Remove pointless synchronize in infinispan scavenging
 + 478247 WebappClassLoader pinned after redeploy
 + 478275 Priority information in HEADERS frame is not sent
 + 478280 property file in temp directory
 + 478372 JavaUtilLog setSourceClass and setSourceMethod
 + 478434 Priority weights should be between 1 and 256 inclusive
 + 478752 Clarify support for HttpServletRequest.upgrade()
 + 478757 DebugHandler thread name is mangled
 + 478829 WebsocketSession not cleaned up / memory leak
 + 478862 Update to jstl 1.2.5
 + 478923 threads stuck at SharedBlockingCallback$Blocker.block
 + 479026 Wrong CONNECT request idle timeout
 + 479277 HttpClient with HTTP/2 transport does not work for "https" URLs

jetty-9.3.3.v20150827 - 27 August 2015
 + 470311 Introduce a proxy-protocol module
 + 471055 Restore legacy/experimental WebSocket extensions (deflate-frame)
 + 472411 PathResource.checkAliasPath() typo
 + 473321 Overriding SSL context KeyStoreType requires explicit override of
   TrustStoreType
 + 474025 SslContextFactory does not work with JCEKS Keystore
 + 474068 Update WebSocket Extension for permessage-deflate draft-22
 + 474319 Reintroduce blocking connect()
 + 474321 Allow synchronous address resolution
 + 474344 apache-jstl includes test dependencies
 + 474358 DefaultServlet bad Content-Type on compressed content
 + 474361 Handle JVM version extensions like -internal
 + 474453 Tiny buffers (under 7 bytes) fail to compress in permessage-deflate
 + 474454 Backport permessage-deflate from Jetty 9.3.x to 9.2.x
 + 474455 Enable permessage-deflate WebSocket extension
 + 474558 Debug log ServletContainerInitializer @HandlesTypes contents
 + 474617 AsyncListener.onError not called for errors
 + 474618 AsyncListener.onComplete not called when error occurs
 + 474634 AsyncListener.onError() handling
 + 474685 GzipHandler configuration supports csv paths and mimetypes
 + 474888 HttpClient JMX support
 + 474936 WebSocketSessions are not always cleaned out from openSessions
 + 474961 Close input stream for classes in AnnotationParser after scanning
 + 475195 SNI matching fails when keystore does not contain wild certificates
 + 475483 Starting Jetty with [exec] should use properties file
 + 475546 ClosedChannelException when connecting to HTTPS over HTTP proxy with
   CONNECT.
 + 475605 Add support for multi-homed destinations
 + 475927 SecureRequestCustomizer fails to match host

jetty-9.3.2.v20150730 - 30 July 2015
 + 470351 Fixed SNI matching of wildcard certificates
 + 470727 Thread Starvation of selector wakeups
 + 472601 org.eclipse.jetty.util.log.Log.setLog() does not work as before
 + 472621 Unjustified timeout when serving static content
 + 472781 GzipHandler isMimeTypeGzipable() bad logic
 + 472859 ConcatServlet may expose protected resources
 + 472931 HttpConfiguration copy constructor incomplete
 + 472974 Improved StatisticsHandler 503 generation
 + 473006 Encode addPath in URLResource
 + 473118 HTTP/2 server does not retrieve Host header from client
 + 473243 Delay resource close for async default content
 + 473266 Better handling of MultiException
 + 473294 Fixed include cipher suites support for wildcards
 + 473307 Add 301 Moved Permanently Rules to jetty-rewrite
 + 473309 Add special (non-replacement) Terminating rules to jetty-rewrite
 + 473319 Parameterize status code on Redirect Rules for alternate use
 + 473321 Overriding SSL context KeyStoreType requires explicit override of
   TrustStoreType
 + 473322 GatherWrite limit handling
 + 473624 ProxyServlet.Transparent / TransparentDelegate add trailing slash
   before query when using prefix.
 + 473832 SslConnection flips back buffers on handshake exception

jetty-9.2.13.v20150730 - 30 July 2015
 + 472859 ConcatServlet may expose protected resources
 + 473006 Encode addPath in URLResource
 + 473243 Delay resource close for async default content
 + 473266 Better handling of MultiException
 + 473322 GatherWrite limit handling
 + 473624 ProxyServlet.Transparent / TransparentDelegate add trailing slash
   before query when using prefix.
 + 473832 SslConnection flips back buffers on handshake exception

jetty-9.3.1.v20150714 - 14 July 2015
 + 441020 Support HEADERS followed by CONTINUATION+
 + 460671 Rationalize property names (fix for jetty.sh)
 + 462346 Change classesPattern to scanClassesPattern and testClassesPattern to
   scanTestClassesPattern to clarify purpose
 + 464294 AsyncNCSARequestLog blocks JVM exit after failure
 + 464741 HttpFields declares IllegalArgumentException as checked exception
 + 464745 Remove @org.apache.xbean.XBean references
 + 469384 Improved javadoc for ClasspathPattern
 + 470184 Send the proxy-to-server request more lazily
 + 470327 Problem with scope provided dependencies with jspc plugin
 + 470505 jetty-maven-plugin JettyWebAppContext#setQuickStartWebDescriptor
   should accept a Maven-friendly type
 + 470664 Handle multiple RequestLogHandler in chain
 + 470727 Thread Starvation of selector wakeups
 + 470803 If a webapp is not fully started do not fully stop it
 + 470855 Only log warning for duplicate path mappings to same servlet in same
   descriptor
 + 470963 Update jetty-maven-plugin mojo annotations for maven 3
 + 471071 jetty-infinispan.xml incorrect syntax for remote named cache
 + 471076 Apache jspc ignores empty list of files to precompile and scans
   anyway
 + 471251 Improved debugging on async timeout
 + 471272 ArrayIndexOutOfBoundsException in
   org.eclipse.jetty.quickstart.PreconfigureQuickStartWar
 + 471388 StringIndexOutOfBoundsException when using <c:url> with parameters
 + 471464 Parsing issues with HttpURI
 + 471604 Extend CrossOriginFilter to provide a Timing-Allow-Origin header
 + 471623 Update to apache jsp 8.0.23 Use 8.0.23.M1 for jetty version of apache
   jsp 8.0.23
 + 471985 NPE in HttpFields.putField
 + 472310 Improved logging when no supported included ciphers
 + 472411 PathResource.checkAliasPath typo
 + 472422 Custom status codes result in a NumberFormatException while using
   http2.

jetty-9.3.0.v20150612 - 12 June 2015
 + 414479 Add WebSocketPingPongListener for those that want PING/PONG payload
   data
 + 420678 Add WebSocketPartialListener to support receiving partial WebSocket
   TEXT/BINARY messages
 + 420944 Hot Deployment of WAR when Context XML exists doesn't trigger
   redeploy
 + 423974 Optimize flow control
 + 424368 Add CONTRIBUTING.md
 + 430951 Support SNI with ExtendedSslContextFactory
 + 436345 Refactor AbstractSession to minimize burden on subclasses to
   implement behaviour
 + 437303 Serving of static filenames with "unwise" characters causes 404 error
 + 437395 Start / Properties in template sections should be default applied for
   enabled modules
 + 438204 getServerName returns IPv6 addresses wrapped in []
 + 439369 Remove unused class CrossContextPsuedoSession
 + 439374 Use utf-8 as default charset for html
 + 439375 preferred rfc7231 format is mime;charset=lowercase-9
 + 440106 Improve ProtocolHandler APIs
 + 440506 Jetty OSGi boot bundle does not support OSGi framework Eclipse
   Concierge
 + 442083 Client resets stream, pending server data is failed, connection
   closed.
 + 442086 Review HttpOutput blocking writes
 + 442477 Allow Symlink aliases by default
 + 442495 Bad Context ClassLoader in JSR356 WebSocket onOpen
 + 442950 Embedded Jetty client requests to localhost hangs with high cpu usage
   (NIO OP_CONNECT Solaris/Sparc).
 + 443652 Remove dependency on java.lang.management classes
 + 443661 Rename manifest and service constants for jetty osgi resource
   fragment code
 + 443662 Consume buffer in write(ByteBuffer)
 + 443713 Reduce number of SelectionKey.setInterestOps() calls
 + 443893 Make a module for weld
 + 444124 JSP include with <servlet><jsp-file> can cause infinite recursion
 + 444214 Socks4Proxy fails when reading less than 8 bytes
 + 444222 replace CRLF in header values with whitespace rather than ?
 + 444416 AsyncProxyServlet recursion
 + 444485 Client resets stream, pending server data is failed, write hangs
 + 444517 Ensure WebSocketUpgradeFilter is always first in filter chain
 + 444547 Format exception in ResourceCache.Content.toString()
 + 444617 Expose local and remote socket address to applications
 + 444721 PushCacheFilter cleanup/improvements
 + 444748 WebSocketClient.stop() does not unregister from ShutdownThread
 + 444764 HttpClient notifies callbacks for last chunk of content twice
 + 444771 JSR356 / EndPointConfig.userProperties are not unique per endpoint
   upgrade
 + 445167 Allow configuration of dispatch after select
 + 445823 Moved RequestLog calling to HttpChannel
 + 446559 Avoid spin consuming extra data
 + 446564 Refactored RequestLog Mechanism
 + 446944 ServletTester and HttpTester should be in
   <classifier>tests</classifier>
 + 447216 putAll Properties in XmlConfiguration
 + 447515 Remove GzipFilter
 + 448156 Fixed INACTIVE race in IteratingCallback
 + 448675 Impossible to set own Threadpool when using jetty-maven-plugin
 + 449003 WARNING: Cannot enable requested module [protonego-impl]: not a valid
   module name
 + 449811 handle unquoted etags when gzipping
 + 450467 Integer overflow in Session expiry calculation in MongoSessionManager
 + 451973 Ambiguous module init location when mixing --add-to-start &
   --add-to-startd in the same exec
 + 451974 Combine multiple start license acknowledgement into one
 + 452188 Delay dispatch until content optimisation
 + 452322 Restore progress messages for --add-to-start(d) use
 + 452323 Start --list-config makes no hint on transitive enabled modules
 + 452329 Transitive modules in start.jar --add-to-start(d) are not added if
   enabled already in tree
 + 452465 100% CPU spin on page reload
 + 452503 Start.jar --add-to-start=jstl results in GraphException: Unable to
   expand property in name: jsp-impl/${jsp-impl}-jstl
 + 453487 Recycle HttpChannelOverHTTP2
 + 453627 Fixed FileSystem test for nanosecond filesystems
 + 453636 Improved spin detection on test
 + 453829 Added HeaderRegexRule
 + 453834 CDI Support for WebSocket
 + 454152 Remove mux remnants from WebSocketClient
 + 454934 WebSocketClient / connectToServer can block indefinitely during
   upgrade failure
 + 454952 Allow Jetty to run in Java 8 compact 3 profile
 + 456209 Bad ContextClassLoader in WebSocket onMessage
 + 456956 Reduce ThreadLocal.remove() weak reference garbage
 + 457130 HTTPS request with IP host and HTTP proxy throws
   IllegalArgumentException.
 + 457309 Add test to ensure GET and HEAD response headers same for gzip
 + 457508 Add flag to scan exploded jars in jetty-jspc-maven-plugin
 + 457788 Powered By in o.e.j.util.Jetty conditional on sendServerVersion
 + 458478 JarFileResource improve performance of exist method
 + 458527 Implement an async proxy servlet that can perform content
   transformations.
 + 458663 Handle null header values
 + 459081 http2 push failures
 + 459542 AsyncMiddleManServlet race condition on first download content
 + 459655 Remove SPDY and NPN
 + 459681 Remove dead code after removal of glassfish jasper support
 + 459731 Update for drafts hpack-11 and http2-17
 + 459734 Update to apache jsp 8.0.20
 + 459845 Support upgrade from http1 to http2
 + 460187 infinite recursion in sending error
 + 460210 ExecutionStragegy producer for SelectManager calls onOpen from
   produce method
 + 460211 Fixed Idle race in ExecuteProduceRun
 + 460297 Parameterize infinispan.mod
 + 460670 Support multiple names in <Property> elements
 + 460671 Rationalize property names
 + 460746 HttpConfiguration#setPersistentConnectionsEnabled(boolean)
 + 461052 Local streams created after INITIAL_WINDOW_SIZE setting have wrong
   send window.
 + 461350 Update HttpParser IllegalCharacter handling to RFC7230
 + 461415 Maven Jetty Plugin ignores ZIP overlays
 + 462040 reverted and deprecated getStringField methods
 + 462098 Support setting ThreadGroup in ScheduledExecutorScheduler
 + 462162 StackOverflowException when response commit fails
 + 462193 Asynchronous HttpOutput.close()
 + 463036 system properties to set ssl password and keypasword
 + 463144 modules do not see pre-downloaded ALPN libs
 + 464419 Removed xinetd support
 + 464438 ClassFileTransformer support in
   org.eclipse.jetty.webapp.WebAppClassLoader broken
 + 464442 Enable parallel class loading
 + 464528 NPE protection in getIncludedCipher suites
 + 464537 Updated setuid dependency to 1.0.3
 + 464555 ALPN module download attempts to download jar before dir exists
 + 464556 Restrict start module downloads to ${jetty.base} paths only
 + 464564 NoSql sessions created inside a forward not persisted correctly
 + 464606 Support property expansion in "default" attribute of Property
 + 464629 JDK8 Socket customization
 + 464630 Cannot configure Configuration classlist in osgi
 + 464633 Change Selection.how to Selection.criteria
 + 464706 HTTP/2 and async I/O: onDataAvailable() not called
 + 464708 Support HttpConfiguration.delayDispatchUntilContent in HTTP/2
 + 464724 MultiPartInputStreamParser.parse ServletException never thrown
 + 464727 Update Javadoc for Java 8 DocLint
 + 464744 PathMap.match() never throws IllegalArgumentException
 + 464837 Large META-INF/resources/ jars can significantly impact startup speed
 + 464839 Add limit to MongoSessionIdManager purge queries
 + 464869 org.eclipse.jetty.util.resource.PathResource do not work
 + 465118 Fixed GzipHandler handling of multiple closes
 + 465606 IteratingCallback.close() does not fail pending callback
 + 465754 Unchecked PrintWriter errors
 + 465854 Provide java.nio.file.WatchService alternative for Scanner
 + 465857 Support HTTP/2 clear-text server-side upgrade
 + 465867 Implement --skip-file-validation=<module>
 + 466005 Use Files.move(src,trgt) instead of File.rename for
   Part.write(filename)
 + 466283 Support specifying ALPN protocols in HTTP2Client
 + 466618 Partial WebSocket Text delivery does not like incomplete UTF8
   sequences
 + 466619 Add WebSocketFrameListener for receiving WebSocket Frame information
 + 466628 Improve IllegalStateException on ServletInputStream.setReadListener()
 + 466645 Allow XmlConfiguration Properties to use Elements or Attributes
 + 466647 Add ${jetty.tag.version} property and expand URL properties
 + 466648 jetty-ssl download of keystore should be from tags, not master
 + 466669 Add nosql.mod into jetty distro
 + 466678 Make a .mod file for jdbc session management
 + 466774 Update jetty-all module for Jetty 9.3
 + 467036 WebSocketClient fails to process immediate frames from server
 + 467043 WebSocketClient close codes on protocol violation reported as policy
   violation
 + 467055 Mongodb session scavenging can result in very slow query
 + 467165 Add --skip-file-validation to start.jar --help output
 + 467281 Remove Java 1.7 support from Jetty 9.3
 + 467289 Not possible to specify jmxrmi port value
 + 467702 SslContextFactory not backward compatible
 + 467730 HTTP2 requires enabled ciphers to be sorted by blacklist
 + 467790 Update default etc files inside jetty-osgi-boot bundle
 + 468313 PushCacheFilter wrongly associates primary resources to themselves
 + 468347 Fix modules/debuglog.mod
 + 469241 Use null WatchService as loop terminator for PathWatcher
 + 469341 Not possible to use old/deprecated start properties
 + 469414 Proxied redirects expose upstream server name
 + 469633 Make SpinLock behavior pluggable
 + 469799 Transitive module dependencies without ini templates are still added
   to ini
 + 469860 Add module metadata versioning to support backwards compat
 + 469863 fixed setNeedClientAuth/setWantClientAuth
 + 469936 Remove usages of SpinLock
 + 469982 Produce warning for dynamic modules with ini-templates seen during
   --add-to-start
 + 469991 Fix logging levels in websocket client UpgradeConnection

jetty-9.2.12.v20150709 - 09 July 2015
 + 469414 Proxied redirects expose upstream server name
 + 469936 Remove usages of SpinLock
 + 470184 Send the proxy-to-server request more lazily

jetty-9.2.11.v20150529 - 29 May 2015
 + 461499 ConnectionPool may leak connections
 + 463579 Add support for 308 status code
 + 464292 Implement stream-based transformer for AsyncMiddleManServlet
 + 464438 ClassFileTransformer support in
   org.eclipse.jetty.webapp.WebAppClassLoader broken
 + 464740 DosFilter whiteList check improvement
 + 464869 PathResource.addPath allows absolute resolution
 + 464989 AbstractSessionManager.removeEventListener() should remove
   HttpSessionIdListener
 + 465053 Prevent gzip buffer overflow on complete
 + 465181 HttpParser parse full end chunk
 + 465202 Forked Mojo does not extract war overlays/dependencies
 + 465359 Resource.newResource(String res, boolean useCache) does not use
   useCache argument
 + 465360 URLResource.addPath should use _useCaches setting to create new
   Resource
 + 465700 NullPointerException in ResourceHandler with welcome files
 + 465734 DosFilter whitelist bit pattern fix
 + 465747 Jetty is failing to process all HTTP OPTIONS requests
 + 466329 Fixed local only TestFilter
 + 467276 NPE protection in SslContextFactory
 + 467603 Response 401 from server hangs client
 + 467936 w Check HttpOutput aggregateSize is < bufferSize
 + 468008 Scanner ignores directory length
 + 468421 HttpClient#send fails with IllegalArgumentException on non-lowercase
   schemes.
 + 468714 SelectorManager updateKey race without submit
 + 468747 XSS vulnerability in HttpSpiContextHandler

jetty-9.3.0.RC1 - 22 May 2015
 + 464839 Add limit to MongoSessionIdManager purge queries
 + 465053 Prevent gzip buffer overflow on complete
 + 466774 Update jetty-all module for Jetty 9.3
 + 467055 Mongodb session scavenging can result in very slow query
 + 467165 Add --skip-file-validation to start.jar --help output
 + 467276 NPE protection in SslContextFactory
 + 467281 Remove Java 1.7 support from Jetty 9.3
 + 467289 Not possible to specify jmxrmi port value
 + 467603 Response 401 from server hangs client
 + 467702 SslContextFactory not backward compatible
 + 467730 HTTP2 requires enabled ciphers to be sorted by blacklist
 + 467790 Update default etc files inside jetty-osgi-boot bundle
 + 467936 w Check HttpOutput aggregateSize is < bufferSize

jetty-9.3.0.RC0 - 12 May 2015
 + 414479 Add WebSocketPingPongListener for those that want PING/PONG payload
   data
 + 420678 Add WebSocketPartialListener to support receiving partial WebSocket
   TEXT/BINARY messages
 + 423974 Optimize flow control
 + 430951 Support SNI with ExtendedSslContextFactory
 + 436345 Refactor AbstractSession to minimize burden on subclasses to
   implement behaviour
 + 440106 Improve ProtocolHandler APIs
 + 444721 PushCacheFilter cleanup/improvements
 + 446564 Refactored RequestLog Mechanism
 + 451973 Ambiguous module init location when mixing --add-to-start &
   --add-to-startd in the same exec
 + 453834 CDI Support for WebSocket
 + 454934 WebSocketClient / connectToServer can block indefinitely during
   upgrade failure
 + 457309 Add test to ensure GET and HEAD response headers same for gzip
 + 457508 Add flag to scan exploded jars in jetty-jspc-maven-plugin
 + 457788 Powered By in o.e.j.util.Jetty conditional on sendServerVersion
 + 458478 JarFileResource improve performance of exist method
 + 459273 Redundant license notices
 + 459734 Update to apache jsp 8.0.20
 + 459845 Support upgrade from http1 to http2
 + 460187 infinite recursion in sending error
 + 460297 Parameterize infinispan.mod
 + 460671 Rationalize property names
 + 460746 HttpConfiguration#setPersistentConnectionsEnabled(boolean)
 + 461415 Maven Jetty Plugin ignores ZIP overlays
 + 461499 ConnectionPool may leak connections
 + 461919 Use osgi-friendly serviceloader mechanism for WebSocketServletFactory
 + 461941 JMX Remote host:port set from start properties
 + 462040 reverted and deprecated getStringField methods
 + 462098 Support setting ThreadGroup in ScheduledExecutorScheduler
 + 462162 StackOverflowException when response commit fails
 + 462193 Asynchronous HttpOutput.close()
 + 462546 ShutdownMonitor should bind to jetty.host
 + 462616 Race between finishing a connect and timing it out
 + 463036 system properties to set ssl password and keypasword
 + 463144 modules do not see pre-downloaded ALPN libs
 + 463579 Add support for 308 status code
 + 464292 Implement stream-based transformer for AsyncMiddleManServlet
 + 464419 Removed xinetd support
 + 464438 ClassFileTransformer support in
   org.eclipse.jetty.webapp.WebAppClassLoader broken
 + 464442 Enable parallel class loading
 + 464528 NPE protection in getIncludedCipher suites
 + 464537 Updated setuid dependency to 1.0.3
 + 464555 ALPN module download attempts to download jar before dir exists
 + 464556 Restrict start module downloads to ${jetty.base} paths only
 + 464564 NoSql sessions created inside a forward not persisted correctly
 + 464606 Support property expansion in "default" attribute of Property
 + 464629 JDK8 Socket customization
 + 464630 Cannot configure Configuration classlist in osgi
 + 464633 Change Selection.how to Selection.criteria
 + 464706 HTTP/2 and async I/O: onDataAvailable() not called
 + 464708 Support HttpConfiguration.delayDispatchUntilContent in HTTP/2
 + 464724 MultiPartInputStreamParser.parse ServletException never thrown
 + 464727 Update Javadoc for Java 8 DocLint
 + 464740 DosFilter whiteList check improvement
 + 464744 PathMap.match() never throws IllegalArgumentException
 + 464837 Large META-INF/resources/ jars can significantly impact startup speed
 + 464869 org.eclipse.jetty.util.resource.PathResource do not work
 + 464989 AbstractSessionManager.removeEventListener() should remove
   HttpSessionIdListener
 + 465181 HttpParser parse full end chunk
 + 465202 Forked Mojo does not extract war overlays/dependencies
 + 465359 Resource.newResource(String res, boolean useCache) does not use
   useCache argument
 + 465360 URLResource.addPath should use _useCaches setting to create new
   Resource
 + 465606 IteratingCallback.close() does not fail pending callback
 + 465700 NullPointerException in ResourceHandler with welcome files
 + 465734 DosFilter whitelist bit pattern fix
 + 465747 Jetty is failing to process all HTTP OPTIONS requests
 + 465754 Unchecked PrintWriter errors
 + 465854 Provide java.nio.file.WatchService alternative for Scanner
 + 465857 Support HTTP/2 clear-text server-side upgrade
 + 465867 Implement --skip-file-validation=<module>
 + 466005 Use Files.move(src,trgt) instead of File.rename for
   Part.write(filename)
 + 466283 Support specifying ALPN protocols in HTTP2Client
 + 466329 Fixed local only TestFilter
 + 466618 Partial WebSocket Text delivery does not like incomplete UTF8
   sequences
 + 466619 Add WebSocketFrameListener for receiving WebSocket Frame information
 + 466628 Improve IllegalStateException on ServletInputStream.setReadListener()
 + 466645 Allow XmlConfiguration Properties to use Elements or Attributes
 + 466647 Add ${jetty.tag.version} property and expand URL properties
 + 466648 jetty-ssl download of keystore should be from tags, not master
 + 466669 Add nosql.mod into jetty distro
 + 466678 Make a .mod file for jdbc session management
 + 466774 Update jetty-all module for Jetty 9.3
 + 467036 WebSocketClient fails to process immediate frames from server
 + 467043 WebSocketClient close codes on protocol violation reported as policy
   violation

jetty-9.2.11.M0 - 25 March 2015
 + 454934 WebSocketClient / connectToServer can block indefinitely during
   upgrade failure
 + 459273 Redundant license notices
 + 461499 ConnectionPool may leak connections
 + 461919 Use osgi-friendly serviceloader mechanism for WebSocketServletFactory
 + 461941 JMX Remote host:port set from start properties
 + 462546 ShutdownMonitor should bind to jetty.host
 + 462616 Race between finishing a connect and timing it out

jetty-9.3.0.M2 - 11 March 2015
 + 383207 Use BundleFileLocatorHelperFactory to obtain BundleFileLocatorHelper
 + 420944 Hot Deployment of WAR when Context XML exists doesn't trigger
   redeploy
 + 423974 Optimize flow control
 + 424368 Add CONTRIBUTING.md
 + 430951 Improved ordering of SSL ciphers
 + 439374 Use utf-8 as default charset for html
 + 440506 Jetty OSGi boot bundle does not support OSGi framework Eclipse
   Concierge
 + 443652 Remove dependency on java.lang.management classes
 + 445518 Provide different error callbacks to ProxyServlet
 + 446564 Refactored RequestLog Mechanism
 + 447472 Clear async context timeout on async static content
 + 448446 org.eclipse.jetty.start.Main create classloader duplicate
 + 448944 Provide m2e lifecycle mapping metadata for jetty-jspc-maven-plugin
 + 449594 Handle ArrayTrie overflow with false return
 + 449811 handle unquoted etags when gzipping
 + 450467 Integer overflow in Session expiry calculation in MongoSessionManager
 + 450483 Missing parameterization of etc/jetty-deploy.xml
 + 450484 Missing parameterization of etc/jetty-http[s].xml
 + 450855 GzipFilter MIGHT_COMPRESS exception
 + 450873 Disable tests that downcaste wrapped GzipFilterResponses
 + 450894 jetty.sh does not delete JETTY_STATE at start
 + 451092 Connector will fail if HeaderListener return false
 + 451529 Change sentinel class for finding jstl on classpath to
   org.apache.taglibs.standard.tag.rt.core.WhenTag
 + 451634 DefaultServlet: useFileMappedBuffer javadoc is misleading
 + 451973 Ambiguous module init location when mixing --add-to-start &
   --add-to-startd in the same exec
 + 451974 Combine multiple start license acknowledgement into one
 + 452188 Delay dispatch until content optimisation
 + 452201 Set the container classloader for osgi during webbundle undeploy
 + 452246 Fixed SSL hang on last chunk
 + 452261 Ensure <jsp-file> works with new JettyJspServlet
 + 452322 Restore progress messages for --add-to-start(d) use
 + 452323 Start --list-config makes no hint on transitive enabled modules
 + 452329 Transitive modules in start.jar --add-to-start(d) are not added if
   enabled already in tree
 + 452424 Do not add Date header if already set
 + 452465 100% CPU spin on page reload
 + 452503 Start.jar --add-to-start=jstl results in GraphException: Unable to
   expand property in name: jsp-impl/${jsp-impl}-jstl
 + 452516 Make HttpOutput aggregation size configurable
 + 453386 Jetty not working when configuring QueuedThreadPool with
   minThreads=0.
 + 453487 Recycle HttpChannelOverHTTP2
 + 453627 Fixed FileSystem test for nanosecond filesystems
 + 453629 Fixed big write test
 + 453636 Improved spin detection on test
 + 453793 _maxHeaderBytes>0 is not verified in parseNext() when in
   State.CLOSED.
 + 453801 Jetty does not check for already registered services when
   bootstrapping
 + 453829 removed code with yahoo copyright
 + 454152 Remove mux remnants from WebSocketClient
 + 454157 HttpInput.consumeAll spins if input is in async mode
 + 454291 Added busy threads JMX attribute to QueuedThreadPool
 + 454773 SSLConnection use on Android client results in loop
 + 454952 Allow Jetty to run in Java 8 compact 3 profile
 + 454954 Jetty osgi should skip fragment and required bundles that are in the
   uninstalled state
 + 454955 OSGi AnnotationParser should skip resources that are not in the
   classpath and close the class inputstream when done scanning it
 + 454983 Source bundles should not be singleton
 + 455047 Update JASPI
 + 455174 jetty-plus JNDI tests should use unique JNDI paths
 + 455330 Multiple Jetty-ContextFilePath entries separated by commas doesn't
   work
 + 455436 ProxyServlet sends two User-Agent values
 + 455476 Persist updated session expiry time for MongoSessionManager
 + 455655 ensure multipart form-data parsing exception thrown to servlet
 + 455863 Fixed jetty.sh handling of multiple JETTY_ARGS
 + 456209 Bad ContextClassLoader in WebSocket onMessage
 + 456426 Exception on context undeploy from EnvConfiguration
 + 456486 Jar containing ServiceContainerInitializer impl not found in TCCL in
   osgi
 + 456521 ShutdownHandler should shut down more gracefully
 + 456956 Reduce ThreadLocal.remove() weak reference garbage
 + 457017 Reflective call to websocket methods that fail have ambiguous
   exceptions
 + 457032 Request sent from a failed CompleteListener due to connect timeout is
   failed immediately.
 + 457130 HTTPS request with IP host and HTTP proxy throws
   IllegalArgumentException.
 + 457696 JMX implementation should not be overridden by WebApp classes
 + 457893 Close temp jar resource
 + 458101 added test for maxFormContentSize
 + 458140 Added DispatcherType support to RewriteHandler
 + 458174 Example Jar Server
 + 458175 multipart annotation on lazily loaded servlet does not work
 + 458209 Length check for HttpMethod MOVE lookahead
 + 458354 ALPNServerConnection.select negotiation
 + 458495 CompletableCallback may not notify failures
 + 458527 Implement an async proxy servlet that can perform content
   transformations.
 + 458568 JDBCLoginService javadoc incorrectly references HashLoginService
 + 458663 Handle null header values
 + 458849 org.eclipse.jetty.util.Uptime.DefaultImpl() not available on GAE
 + 459006 master branch does not build on norwegian locale
 + 459081 http2 push failures
 + 459125 GzipHandler default mimeType behavior incorrect
 + 459273 Redundant license notices
 + 459352 AsyncMiddleManServlet should set "Host:" header correctly in proxy to
   remote request headers.
 + 459490 Defining a duplicate error page in webdefault.xml and web.xml results
   in an error
 + 459542 AsyncMiddleManServlet race condition on first download content
 + 459560 jetty.sh handles start.d and no start.ini
 + 459655 Remove SPDY and NPN
 + 459681 Remove dead code after removal of glassfish jasper support
 + 459731 Update for drafts hpack-11 and http2-17
 + 459769 AsyncMiddleManServlet race condition on last download content
 + 459845 Support upgrade from http1 to http2/websocket
 + 459963 Failure writing content of a committed request leaks connections
 + 460176 When checking for precompiled jsp, ensure classname is present
 + 460180 Jaas demo has wrong doco in html
 + 460210 ExecutionStragegy producer for SelectManager calls onOpen from
   produce method
 + 460211 Fixed Idle race in ExecuteProduceRun
 + 460291 AsyncGzipFilter Mappings
 + 460371 AsyncMiddleManServlet.GZipContentTransformer fails if last transform
   has no output
 + 460372 if web.xml does not contain jspc maven plugin insertionMarker
   behavior is wrong
 + 460443 Race condition releasing the response buffer
 + 460642 HttpParser error 400 can expose previous buffer contents in HTTP
   status reason message
 + 460670 Support multiple names in <Property> elements
 + 460769 ClientUpgradeRequest sends cookies in the wrong format
 + 460905 Make sure TimeoutCompleteListener is cancelled if the request cannot
   be sent.
 + 461052 Local streams created after INITIAL_WINDOW_SIZE setting have wrong
   send window.
 + 461070 Handle setReadListener on request with no content
 + 461133 allow stop port to reuse address
 + 461350 Update HttpParser IllegalCharacter handling to RFC7230
 + 461452 Double release of buffer by HttpReceiverOverHTTP
 + 461499 ConnectionPool may leak connections
 + 461623 BufferUtil.writeTo does not update position consistently
 + 461643 HttpContent.advance() race

jetty-9.2.10.v20150310 - 10 March 2015
 + 445518 Provide different error callbacks to ProxyServlet
 + 456521 ShutdownHandler should shut down more gracefully
 + 458140 Added DispatcherType support to RewriteHandler
 + 460769 ClientUpgradeRequest sends cookies in the wrong format
 + 460905 Make sure TimeoutCompleteListener is cancelled if the request cannot
   be sent.
 + 461070 Handle setReadListener on request with no content
 + 461133 allow stop port to reuse address
 + 461452 Double release of buffer by HttpReceiverOverHTTP
 + 461499 ConnectionPool may leak connections
 + 461623 BufferUtil.writeTo does not update position consistently
 + 461643 HttpContent.advance() race

jetty-9.2.9.v20150224 - 24 February 2015
 + 459273 Redundant license notices
 + 460176 When checking for precompiled jsp, ensure classname is present
 + 460180 Jaas demo has wrong doco in html
 + 460291 AsyncGzipFilter Mappings
 + 460371 AsyncMiddleManServlet.GZipContentTransformer fails if last transform
   has no output
 + 460372 if web.xml does not contain jspc maven plugin insertionMarker
   behavior is wrong
 + 460443 Race condition releasing the response buffer
 + 460642 HttpParser error 400 can expose previous buffer contents in HTTP
   status reason message

jetty-9.2.8.v20150217 - 17 February 2015
 + 451092 Connector will fail if HeaderListener return false
 + 455436 ProxyServlet sends two User-Agent values
 + 457893 Close temp jar resource
 + 458101 added test for maxFormContentSize
 + 458174 Example Jar Server
 + 458175 multipart annotation on lazily loaded servlet does not work
 + 458209 Length check for HttpMethod MOVE lookahead
 + 458354 ALPNServerConnection.select negotiation
 + 458495 CompletableCallback may not notify failures
 + 458527 Implement an async proxy servlet that can perform content
   transformations.
 + 458568 JDBCLoginService javadoc incorrectly references HashLoginService
 + 458849 org.eclipse.jetty.util.Uptime.DefaultImpl() not available on GAE
 + 459006 master branch does not build on norwegian locale
 + 459125 GzipHandler default mimeType behavior incorrect
 + 459352 AsyncMiddleManServlet should set "Host:" header correctly in proxy to
   remote request headers.
 + 459490 Defining a duplicate error page in webdefault.xml and web.xml results
   in an error
 + 459542 AsyncMiddleManServlet race condition on first download content
 + 459560 jetty.sh handles start.d and no start.ini
 + 459769 AsyncMiddleManServlet race condition on last download content
 + 459845 Support upgrade
 + 459963 Failure writing content of a committed request leaks connections

jetty-9.2.7.v20150116 - 16 January 2015
 + 420944 Hot Deployment of WAR when Context XML exists doesn't trigger
   redeploy
 + 448944 Provide m2e lifecycle mapping metadata for jetty-jspc-maven-plugin
 + 452201 Set the container classloader for osgi during webbundle undeploy
 + 454291 Added busy threads JMX attribute to QueuedThreadPool
 + 454773 SSLConnection use on Android client results in loop
 + 454954 Jetty osgi should skip fragment and required bundles that are in the
   uninstalled state
 + 454955 OSGi AnnotationParser should skip resources that are not in the
   classpath and close the class inputstream when done scanning it
 + 454983 Source bundles should not be singleton
 + 455047 Update JASPI
 + 455174 jetty-plus JNDI tests should use unique JNDI paths
 + 455330 Multiple Jetty-ContextFilePath entries separated by commas doesn't
   work
 + 455476 Persist updated session expiry time for MongoSessionManager
 + 455655 ensure multipart form-data parsing exception thrown to servlet
 + 455863 Fixed jetty.sh handling of multiple JETTY_ARGS
 + 456426 Exception on context undeploy from EnvConfiguration
 + 456486 Jar containing ServiceContainerInitializer impl not found in TCCL in
   osgi
 + 456956 Reduce ThreadLocal.remove() weak reference garbage
 + 457017 Reflective call to websocket methods that fail have ambiguous
   exceptions
 + 457032 Request sent from a failed CompleteListener due to connect timeout is
   failed immediately.
 + 457130 HTTPS request with IP host and HTTP proxy throws
   IllegalArgumentException.
 + 457696 JMX implementation should not be overridden by WebApp classes

jetty-9.2.6.v20141205 - 05 December 2014
 + 383207 Use BundleFileLocatorHelperFactory to obtain BundleFileLocatorHelper
 + 443652 Remove dependency on java.lang.management classes
 + 447472 Clear async context timeout on async static content
 + 451529 Change sentinel class for finding jstl on classpath to
   org.apache.taglibs.standard.tag.rt.core.WhenTag
 + 451634 DefaultServlet: useFileMappedBuffer javadoc is misleading
 + 452188 Delay dispatch until content optimisation
 + 452201 EnvConfiguration.destroy() should set the classloader
 + 452246 Fixed SSL hang on last chunk
 + 452261 Multiple servlets map to path *.jsp when using jsp-property-group
 + 452424 Do not add Date header if already set
 + 452516 Make HttpOutput aggregation size configurable
 + 453386 Jetty not working when configuring QueuedThreadPool with
   minThreads=0.
 + 453629 Fixed big write test
 + 453793 _maxHeaderBytes>0 is not verified in parseNext() when in
   State.CLOSED.
 + 453801 Jetty does not check for already registered services when
   bootstrapping
 + 454157 HttpInput.consumeAll spins if input is in async mode

jetty-9.2.5.v20141112 - 12 November 2014
 + 448446 org.eclipse.jetty.start.Main create classloader duplicate
 + 449594 Handle ArrayTrie overflow with false return
 + 449811 handle unquoted etags when gzipping
 + 450467 Integer overflow in Session expiry calculation in MongoSessionManager
 + 450483 Missing parameterization of etc/jetty-deploy.xml
 + 450484 Missing parameterization of etc/jetty-http[s].xml
 + 450855 GzipFilter MIGHT_COMPRESS exception
 + 450873 Disable tests that downcaste wrapped GzipFilterResponses
 + 450894 jetty.sh does not delete JETTY_STATE at start

jetty-9.3.0.M1 - 03 November 2014
 + 376365 "jetty.sh start" returns 0 on failure
 + 396569 'bin/jetty.sh stop' reports 'OK' even when jetty was not running
 + 396572 Starting jetty from cygwin is not working properly
 + 437303 Serving of static filenames with "unwise" characters causes 404 error
 + 440729 SSL requests often fail with EOFException or IllegalStateException
 + 440925 NPE when using relative paths for --start-log-file
 + 442419 CrossOriginFilter javadoc says "exposeHeaders", but should be
   "exposedHeaders"
 + 442942 Content sent with status 204 (No Content)
 + 443529 CrossOriginFilter does not accept wildcard for allowedHeaders
 + 443530 CrossOriginFilter does not set the Vary header
 + 443550 improved FileResource encoded alias checking
 + 444031 Ensure exceptions do not reduce threadpool below minimum
 + 444595 nosql/mongodb - Cleanup process/Refreshing does not respect encoding
   of attribute keys
 + 444676 Goal jetty:deploy-war produces errors with version 9.2.3
 + 444722 Fixed order of setReuseAddress call
 + 444896 Overriding of web-default servlet mapping in web.xml not working with
   quickstart
 + 445157 First redeployed servlet leaks WebAppContext
 + 445167 Allow configuration of dispatch after select
 + 445239 Rename weld.mod to cdi.mod to be consistent with past module namings
 + 445258 STOP.WAIT is not really respected
 + 445374 Reevaluate org.eclipse.jetty.websocket.jsr356 enablement concepts
 + 445495 Improve Exception message when no jndi resource to bind for a name in
   web.xml
 + 445542 Add SecuredRedirectHandler for embedded jetty use to redirect to
   secure port/scheme
 + 445821 Error 400 should be logged with RequestLog
 + 445823 Moved RequestLog calling to HttpChannel
 + 445830 Support setting environment variables on forked jetty with
   jetty:run-forked
 + 445979 jetty.sh fails to start when start-stop-daemon does not exist and the
   user is not root
 + 446033 org.eclipse.jetty.websocket.server.WebSocketServerFactory not
   available in OSGi
 + 446063 ALPN Fail SSL Handshake if no supported Application Protocols
 + 446107 NullPointerException in ProxyServlet when extended by Servlet without
   a package
 + 446425 Oracle Sql error on JettySessions table when this table do not exist
   already
 + 446506 getAsyncContext ISE before startAsync on async dispatches
 + 446559 Avoid spin consuming extra data
 + 446563 Null HttpChannel.getCurrentHttpChannel() in
   ServletHandler.doFilter().
 + 446564 Refactored RequestLog Mechanism
 + 446672 NPN Specification issue in the case no protocols are selected
 + 446923 SharedBlockingCallback does not handle connector max idle time of
   Long.MAX_VALUE; BlockerTimeoutException not serializable
 + 446944 ServletTester and HttpTester should be in
   <classifier>tests</classifier>
 + 447216 putAll Properties in XmlConfiguration
 + 447381 Disable SSLv3 by default
 + 447472 test harness for slow large writes
 + 447515 Remove GzipFilter
 + 447627 MultiPart file always created when "filename" set in
   Content-Disposition
 + 447629 getPart()/getParts() fails on Multipart request if getParameter is
   called in a filter first
 + 447746 HttpClient is always going to send User-Agent header even though I do
   not want it to.
 + 447979 Refactor to make MetaData responsible for progressively ordering
   web-inf jars
 + 448156 Fixed INACTIVE race in IteratingCallback
 + 448225 Removed unnecessary synchronize on initParser
 + 448675 Impossible to set own Threadpool when using jetty-maven-plugin
 + 448841 Clarified selectors==0 javadoc 448840 Clarified ServerConnector
   javadoc 448839 Fixed javadoc typo in ServerConnector
 + 449001 Remove start.d directory from JETTY_HOME
 + 449003 WARNING: Cannot enable requested module [protonego-impl]: not a valid
   module name
 + 449038 WebSocketUpgradeFilter must support async
 + 449175 Removed extra space in NCSA log
 + 449372 Make jvmArgs of jetty:run-forked configurable from command line

jetty-9.2.4.v20141103 - 03 November 2014
 + 376365 "jetty.sh start" returns 0 on failure
 + 396569 'bin/jetty.sh stop' reports 'OK' even when jetty was not running
 + 396572 Starting jetty from cygwin is not working properly
 + 438387 NullPointerException after ServletUpgradeResponse.sendForbidden is
   called during WebSocketCreator.createWebSocket
 + 440729 SSL requests often fail with EOFException or IllegalStateException
 + 440925 NPE when using relative paths for --start-log-file
 + 442419 CrossOriginFilter javadoc says "exposeHeaders", but should be
   "exposedHeaders"
 + 442495 Bad Context ClassLoader in JSR356 WebSocket onOpen
 + 442942 Content sent with status 204 (No Content)
 + 443529 CrossOriginFilter does not accept wildcard for allowedHeaders
 + 443530 CrossOriginFilter does not set the Vary header
 + 443550 improved FileResource encoded alias checking
 + 444031 Ensure exceptions do not reduce threadpool below minimum
 + 444124 JSP include with <servlet><jsp-file> can cause infinite recursion
 + 444214 Socks4Proxy fails when reading less than 8 bytes
 + 444222 replace CRLF in header values with whitespace rather than ?
 + 444415 iterative WriteFlusher
 + 444416 AsyncProxyServlet recursion
 + 444517 Ensure WebSocketUpgradeFilter is always first in filter chain
 + 444547 Format exception in ResourceCache.Content.toString()
 + 444595 nosql/mongodb - Cleanup process/Refreshing does not respect encoding
   of attribute keys
 + 444617 Expose local and remote socket address to applications
 + 444676 Goal jetty:deploy-war produces errors with version 9.2.3
 + 444722 Fixed order of setReuseAddress call
 + 444748 WebSocketClient.stop() does not unregister from ShutdownThread
 + 444764 HttpClient notifies callbacks for last chunk of content twice
 + 444771 JSR356 / EndPointConfig.userProperties are not unique per endpoint
   upgrade
 + 444863 ProxyServlet does not filter headers listed by the Connection header
 + 444896 Overriding of web-default servlet mapping in web.xml not working with
   quickstart
 + 445157 First redeployed servlet leaks WebAppContext
 + 445167 Allow configuration of dispatch after select
 + 445239 Rename weld.mod to cdi.mod to be consistent with past module namings
 + 445258 STOP.WAIT is not really respected
 + 445374 Reevaluate org.eclipse.jetty.websocket.jsr356 enablement concepts
 + 445495 Improve Exception message when no jndi resource to bind for a name in
   web.xml
 + 445542 Add SecuredRedirectHandler for embedded jetty use to redirect to
   secure port/scheme
 + 445821 Error 400 should be logged with RequestLog
 + 445823 RequestLogHandler at end of HandlerCollection doesn't work
 + 445830 Support setting environment variables on forked jetty with
   jetty:run-forked
 + 445979 jetty.sh fails to start when start-stop-daemon does not exist and the
   user is not root
 + 446033 org.eclipse.jetty.websocket.server.WebSocketServerFactory not
   available in OSGi
 + 446063 ALPN Fail SSL Handshake if no supported Application Protocols
 + 446107 NullPointerException in ProxyServlet when extended by Servlet without
   a package
 + 446425 Oracle Sql error on JettySessions table when this table do not exist
   already
 + 446506 getAsyncContext ISE before startAsync on async dispatches
 + 446559 Avoid spin consuming extra data
 + 446563 Null HttpChannel.getCurrentHttpChannel() in
   ServletHandler.doFilter().
 + 446672 NPN Specification issue in the case no protocols are selected
 + 446923 SharedBlockingCallback does not handle connector max idle time of
   Long.MAX_VALUE; BlockerTimeoutException not serializable
 + 447381 Disable SSLv3 by default
 + 447472 test harness for slow large writes
 + 447515 Remove GzipFilter
 + 447627 MultiPart file always created when "filename" set in
   Content-Disposition
 + 447629 getPart()/getParts() fails on Multipart request if getParameter is
   called in a filter first
 + 447746 HttpClient is always going to send User-Agent header even though I do
   not want it to.
 + 447979 Refactor to make MetaData responsible for progressively ordering
   web-inf jars
 + 448156 Fixed INACTIVE race in IteratingCallback
 + 448225 Removed unnecessary synchronize on initParser
 + 448675 Impossible to set own Threadpool when using jetty-maven-plugin
 + 448841 Clarified selectors==0 javadoc 448840 Clarified ServerConnector
   javadoc 448839 Fixed javadoc typo in ServerConnector
 + 449001 Remove start.d directory from JETTY_HOME
 + 449003 WARNING: Cannot enable requested module [protonego-impl]: not a valid
   module name
 + 449038 WebSocketUpgradeFilter must support async
 + 449175 Removed extra space in NCSA log
 + 449291 create-files downloads without license
 + 449372 Make jvmArgs of jetty:run-forked configurable from command line
 + 449603 OutputStreamContentProvider hangs when host is not available

jetty-9.3.0.M0 - 24 September 2014
 + 437395 Start / Properties in template sections should be default applied for
   enabled modules
 + 438204 getServerName returns IPv6 addresses wrapped in []
 + 438387 NullPointerException after ServletUpgradeResponse.sendForbidden is
   called during WebSocketCreator.createWebSocket
 + 439369 Remove unused class CrossContextPsuedoSession
 + 439375 preferred rfc7231 format is mime;charset=lowercase-9
 + 442083 Client resets stream, pending server data is failed, connection
   closed.
 + 442086 Review HttpOutput blocking writes
 + 442477 Allow Symlink aliases by default
 + 442495 Bad Context ClassLoader in JSR356 WebSocket onOpen
 + 442950 Embedded Jetty client requests to localhost hangs with high cpu usage
   (NIO OP_CONNECT Solaris/Sparc).
 + 443652 Remove dependency on java.lang.management classes
 + 443661 Rename manifest and service constants for jetty osgi resource
   fragment code
 + 443662 Consume buffer in write(ByteBuffer)
 + 443713 Reduce number of SelectionKey.setInterestOps() calls
 + 443893 Make a module for weld
 + 444124 JSP include with <servlet><jsp-file> can cause infinite recursion
 + 444214 Socks4Proxy fails when reading less than 8 bytes
 + 444222 replace CRLF in header values with whitespace rather than ?
 + 444415 iterative WriteFlusher
 + 444416 AsyncProxyServlet recursion
 + 444485 Client resets stream, pending server data is failed, write hangs
 + 444517 Ensure WebSocketUpgradeFilter is always first in filter chain
 + 444547 Format exception in ResourceCache.Content.toString()
 + 444617 Expose local and remote socket address to applications
 + 444748 WebSocketClient.stop() does not unregister from ShutdownThread
 + 444764 HttpClient notifies callbacks for last chunk of content twice
 + 444771 JSR356 / EndPointConfig.userProperties are not unique per endpoint
   upgrade
 + 444863 ProxyServlet does not filter headers listed by the Connection header

jetty-9.2.3.v20140905 - 05 September 2014
 + 347110 renamed class transformer methods
 + 411163 Add embedded jetty code example with JSP enabled
 + 435322 Added a idleTimeout to the SharedBlockerCallback
 + 435533 Handle 0 sized async gzip
 + 435988 ContainerLifeCycle: beans never stopped on remove
 + 436862 Update jetty-osgi to asm-5 and spifly-1.0.1
 + 438500 Odd NoClassDef errors when shutting down the jetty-maven-plugin via
   the stop goal
 + 440255 ensure 500 is logged on thrown Errors
 + 441073 isEarlyEOF on HttpInput
 + 441475 org.eclipse.jetty.server.ResourceCache exceptions under high load
 + 441479 Jetty hangs due to deadlocks in session manager
 + 441649 Update to jsp and el Apache Jasper 8.0.9
 + 441756 Ssl Stackoverflow on renegotiate
 + 441897 Fixed etag handling in gzipfilter
 + 442048 fixed sendRedirect %2F encoding
 + 442383 Improved insufficient threads message
 + 442628 Update example xml file for second server instance to extract wars
 + 442642 Quickstart generates valid XML
 + 442759 Allow specific ServletContainerInitializers to be excluded
 + 442950 Embedded Jetty client requests to localhost hangs with high cpu usage
   (NIO OP_CONNECT Solaris/Sparc).
 + 443049 Improved HttpParser illegal character messages
 + 443158 Fixed HttpOutput spin
 + 443172 web-fragment.xml wrongly parsed for applications running in serlvet
   2.4 mode
 + 443231 java.lang.NullPointerException on scavenge scheduling when session id
   manager declared before shared scheduler
 + 443262 Distinguish situation where jetty looks for tlds in META-INF but
   finds none vs does not look

jetty-8.1.16.v20140903 - 03 September 2014
 + 409788 Large POST body causes java.lang.IllegalStateException: SENDING =>
   HEADERS.
 + 433689 Evict idle HttpDestinations from client
 + 433802 check EOF in send1xx
 + 438996 Scavenger-Timer in HashSessionManager can die because of
   IllegalStateException from getMaxInactiveInterval
 + 442048 fixed sendRedirect %2F encoding
 + 442839 highly fragmented websocket messages can result in corrupt binary
   messages

jetty-7.6.16.v20140903 - 03 September 2014
 + 409788 Large POST body causes java.lang.IllegalStateException: SENDING =>
   HEADERS.
 + 433802 check EOF in send1xx
 + 442839 highly fragmented websocket messages can result in corrupt binary
   messages

jetty-9.2.2.v20140723 - 23 July 2014
 + 411323 DosFilter/QoSFilter should use AsyncContext rather than
   Continuations.
 + 432815 Fixed selector stop race
 + 434536 Improved Customizer javadoc
 + 435322 Fixed Iterating Callback close
 + 435653 encode async dispatched requestURI
 + 435895 jetty spring module is not in distribution
 + 436874 WebSocket client throwing a NullPointer when handling a pong
 + 436894 GzipFilter code cleanup
 + 436916 CGI: "Search docroot for a matching execCmd" logic is wrong
 + 436987 limited range of default acceptors and selectors
 + 437051 Refactor Filter chain handling of Request.isAsyncSupported
 + 437395 Start / Properties in template sections should be default applied for
   enabled modules
 + 437419 Allow scanning of META-INF for resources,fragments,tlds for unpacked
   jars
 + 437430 jettyXml not consistent between jetty:run and jetty:run-forked
 + 437462 consistent test failure in jetty-start under windows
 + 437706 ServletTester calls LocalConnector method with hardcoded timeout
 + 437800 URLs with single quote and spaces return 404
 + 437996 avoid async status race by not setting 200 on handled
 + 438079 Review garbage creation in 9.2.x series
 + 438190 findbug improvements
 + 438204 leave IPv6 addresses [] wrapped in getServerName
 + 438327 Remove hard coded Allow from OPTIONS *
 + 438331 AbstractLogger.debug(String,long) infinite loop
 + 438434 ResourceHandler checks aliases
 + 438895 Add mvn jetty:effective-web-xml goal
 + 439066 javadoc setStopAtShutdown
 + 439067 Improved graceful stop timeout handling
 + 439194 Do not configure fake server for jetty:run-forked
 + 439201 GzipFilter and AsyncGzipFilter should strip charset from Content-Type
   before making exclusion comparison in doFilter
 + 439369 Deprecate CrossContextPseudoSession
 + 439387 Ensure empty servlet-class never generated for quickstart
 + 439390 Ensure jsp scratchdir is created same way for quickstart and
   non-quickstart
 + 439394 load-on-startup with value 0 not preserved for quickstart
 + 439399 Scan tlds for apache jasper standard taglib with jetty-maven-plugin
 + 439438 DataSourceLoginService does not refresh passwords when changed in
   database
 + 439507 Possible timing side-channel when comparing MD5-Credentials
 + 439540 setReuseAddress() in ServerConnector.java is not coded properly
 + 439652 GzipHandler super.doStart
 + 439663 Allow mappings to be declared before servlet/filter
 + 439672 support using Apache commons daemon for managing Jetty
 + 439753 ConstraintSecurityHandler has dead code for processing constraints
 + 439788 CORS filter headers gone between 9.2.0.M0 and 9.2.1 .v20140609 for
   ProxyServlet requests.
 + 439809 mvn jetty:jspc cannot find taglibs in dependency jars
 + 439895 No event callback should be invoked after the "failure" callback
 + 440020 Abort bad proxy responses with sendError(-1)
 + 440038 Content decoding may fail
 + 440114 ContextHandlerCollection does not skip context wrappers
 + 440122 Remove usages of ForkInvoker

jetty-9.2.1.v20140609 - 09 June 2014
 + 347110 Supprt ClassFileTransormers in WebAppClassLoader
 + 432192 jetty-start / Allow JETTY_LOGS use for start-log-file
 + 432321 jetty-start / Allow defining extra start directories for common
   configurations
 + 435322 Improved debug
 + 436029 GzipFilter errors on asynchronous methods with message to
   AsyncGzipFilter
 + 436345 Refactor AbstractSession to minimize burden on subclasses to
   implement behaviour
 + 436388 Allow case-insensitive STOP.KEY and STOP.PORT use
 + 436405 ${jetty.base}/resources not on classpath with default configuration
 + 436520 Start / Allow https and file urls in jetty-start's module download
   mechanism
 + 436524 Start / Downloadable [files] references in modules cannot use ":"
   themselves

jetty-9.2.0.v20140526 - 26 May 2014
 + 429390 Decoders and Encoders are not registered for non-annotated
   ClientEndpoint
 + 434810 better handling of bad messages
 + 435086 ${jetty.base}/resources not on classpath when using
   --module=resources
 + 435088 lib/npn packaging of jetty-distribution is off
 + 435206 Can't add Cookie header on websocket ClientUpgradeRequest
 + 435217 Remove deprecated TagLibConfiguration
 + 435223 High cpu usage in
   FCGIHttpParser.parseContent(ResponseContentParser.java:314).
 + 435338 Incorrect handling of asynchronous content
 + 435412 Make AbstractSession.access() more amenable to customization

jetty-9.2.0.RC0 - 15 May 2014
 + 419972 Support sending forms (application/x-www-form-urlencoded)
 + 420368 Default content types for ContentProviders
 + 428966 Per-request cookie support
 + 430418 Jetty 9.1.3 and Chrome 33 permessage-deflate do not work together
 + 431333 NPE In logging of WebSocket ExtensionConfig
 + 432321 jetty-start / Allow defining extra start directories for common
   configurations
 + 432939 Jetty Client ContentResponse should have methods such as
   getContentType() and getMediaType().
 + 433089 Client should provide Request.accept() method, like JAX-RS 2.0
   Invocation.Builder.accept().
 + 433405 Websocket Session.setMaxIdleTimeout fails with zero
 + 433689 Evict old HttpDestinations from HttpClient
 + 434386 Request Dispatcher extracts args and prevents asyncIO
 + 434395 WebSocket / memory leak, WebSocketSession not cleaned up in abnormal
   closure cases
 + 434447 Able to create a session after a response.sendRedirect
 + 434505 Allow property files on start.jar command line Signed-off-by: Tom
   Zeller<tzeller@dragonacea.biz>
 + 434578 Complete listener not called if redirected to an invalid URI
 + 434679 Log static initialization via jetty-logging.properties fails
   sometimes
 + 434685 WebSocket read/parse does not discard remaining network buffer after
   unrecoverable error case
 + 434715 Avoid call to ServletHolder.getServlet() during handle() iff servlet
   is available and instantiated

jetty-9.2.0.M1 - 08 May 2014
 + 367680 jsp-file with load-on-startup not precompiled
 + 404511 removed deprecated StringMap
 + 409105 Upgrade jetty-osgi build/test to use more recent pax junit test
   framework
 + 424982 improved PID check in jetty.sh
 + 425421 ContainerLifeCycle does not start added beans in started state
 + 428904 Add logging of which webapp has path with uncovered http methods
 + 431094 Consistent handling of utf8 decoding errors
 + 431459 Jetty WebSocket compression extensions fails to handle big messages
   properly
 + 431519 Fixed NetworkTrafficListener
 + 431642 Implement ProxyServlet using Servlet 3.1 async I/O
 + 432145 Pending request is not failed when HttpClient is stopped
 + 432270 Slow requests with response content delimited by EOF fail
 + 432321 jetty-start / Allow defining extra start directories for common
   configurations
 + 432468 Improve command CGI path handling
 + 432473 web.xml declaration order of filters not preserved on calls to init()
 + 432483 make osgi.serviceloader support for
   javax.servlet.ServletContainerInitializer optional (cherry picked from
   commit 31043d25708edbea9ef31948093f4eaf2247919b)
 + 432528 IllegalStateException when using DeferredContentProvider
 + 432777 Async Write Loses Data with HTTPS Server
 + 432901 ensure a single onError callback only in pending and unready states
 + 432993 Improve handling of ProxyTo and Prefix parameters in
   ProxyServlet.Transparent.
 + 433244 Security manager lifecycle cleanup
 + 433262 WebSocket / Advanced close use cases
 + 433365 No such servlet:
   __org.eclipse.jetty.servlet.JspPropertyGroupServlet__
 + 433370 PATCH method does not work with ProxyServlet
 + 433431 Support ServletHandler fall through
 + 433479 Improved resource javadoc
 + 433483 sync log initialize
 + 433512 Jetty throws RuntimeException when webapp compiled with jdk8
   -parameters
 + 433563 Jetty fails to startup on windows - InvalidPathException
 + 433572 default to sending date header
 + 433656 Change to Opcode.ASM5 breaks jetty-osgi
 + 433692 improved buffer resizing
 + 433708 Improve WebAppClassLoader.addClassPath() IllegalStateException
   message
 + 433793 WebSocket / empty protocol list in ServerEndpointConfig.Configurator
   when using non-exact header name
 + 433841 Resource.newResource() declares an exception it does not throw
 + 433849 FileResource string compare fix
 + 433916 HttpChannelOverHttp handles HTTP 1.0 connection reuse incorrectly
 + 434009 Improved javadoc for accessing HttpChannel and HttpConnection
 + 434027 ReadListener.onError() not invoked in case of read failures
 + 434056 Support content consumed asynchronously
 + 434074 Avoid double dispatch by returning false from messageComplete
 + 434077 AnnotatedServerEndpointTest emits strange exception
 + 434247 Redirect loop in FastCGI proxying for HTTPS sites

jetty-8.1.15.v20140411 - 11 April 2014
 + 397167 Remote Access documentation is wrong
 + 419799 complete after exceptions thrown from async error pages
 + 420776 complete error pages after startAsync
 + 421197 fix method comment and ensure close synchronized
 + 422137 Added maxQueued to QueuedThreadPool MBean
 + 424180 improve bad message errors
 + 425038 WebSocketClient leaks file handles when exceptions are thrown from
   open()
 + 425551 Memory Leak in SelectConnector$ConnectTimeout.expired
 + 426658 backport Bug 425930 to jetty-8
 + 427761 allow endpoints to be interrupted
 + 428708 JDBCSessionIdManager when clearing expired sessions failed, jetty
   should still be able to startup
 + 428710 JDBCSession(Id)Manager use 'read committed isolation level'
 + 430968 Use wrapped response with async dispatch
 + 432452 ConnectHandler does not timeout sockets in FIN_WAIT2

jetty-7.6.15.v20140411 - 11 April 2014
 + 422137 Added maxQueued to QueuedThreadPool MBean
 + 425038 WebSocketClient leaks file handles when exceptions are thrown from
   open()
 + 425551 Memory Leak in SelectConnector$ConnectTimeout.expired
 + 432452 ConnectHandler does not timeout sockets in FIN_WAIT2

jetty-9.2.0.M0 - 09 April 2014
 + 419801 Upgrade to asm5 for jdk8
 + 423392 Fix buffer overflow in AsyncGzipFilter
 + 425736 jetty-start / Jetty 9 fails to startup with --exec option if Java
   path contain
 + 426920 jetty-start / BaseHome.listFilesRegex() and .recurseDir() do not
   detect filesystem loops
 + 427188 Re-enable automatic detection of logging-dependencies with
   logging-module
 + 429734 Implemented the HA ProxyProtocol
 + 430341 use apache jsp/jstl for maven plugins
 + 430747 jetty-start / Allow --lib and module [lib] to recursively add jars
 + 430825 jetty-start / use of jetty-jmx.xml prevents configuration of
   ThreadPool in jetty.xml
 + 431279 jetty-start / Unable to start jetty if no properties are defined
 + 431892 DefaultFileLocatorHelper.getBundleInstallLocation fails for equinox
   3.10
 + 432122 ignore frequently failing test
 + 432145 Pending request is not failed when HttpClient is stopped
 + 432270 Slow requests with response content delimited by EOF fail

jetty-9.1.5.v20140505 - 05 May 2014
 + 431459 Jetty WebSocket compression extensions fails to handle big messages
   properly
 + 431519 Fixed NetworkTrafficListener
 + 432145 Pending request is not failed when HttpClient is stopped
 + 432270 Slow requests with response content delimited by EOF fail
 + 432473 web.xml declaration order of filters not preserved on calls to init()
 + 432483 make osgi.serviceloader support for
   javax.servlet.ServletContainerInitializer optional (cherry picked from
   commit 31043d25708edbea9ef31948093f4eaf2247919b)
 + 432528 IllegalStateException when using DeferredContentProvider
 + 432777 Async Write Loses Data with HTTPS Server
 + 432901 ensure a single onError callback only in pending and unready states
 + 432993 Improve handling of ProxyTo and Prefix parameters in
   ProxyServlet.Transparent.
 + 433365 No such servlet:
   __org.eclipse.jetty.servlet.JspPropertyGroupServlet__ (cherry picked from
   commit e2ed934978b958d6fccb28a8a5d04768f7c0432d)
 + 433370 PATCH method does not work with ProxyServlet
 + 433483 sync log initialize
 + 433692 improved buffer resizing
 + 433916 HttpChannelOverHttp handles HTTP 1.0 connection reuse incorrectly
 + 434027 ReadListener.onError() not invoked in case of read failures

jetty-9.1.4.v20140401 - 01 April 2014
 + 414206 Rewrite rules re-encode requestURI
 + 414885 Don't expose JDT classes by default
 + 417022 Access current HttpConnection from Request not ThreadLocal
 + 423619 set Request timestamp on startRequest
 + 423982 removed duplicate UrlResource toString
 + 424107 Jetty should not finish chunked encoding on exception
 + 425991 added qml mime type
 + 426897 improved ContainerLifeCycle javadoc
 + 427185 Add org.objectweb.asm. as serverClass
 + 427204 jetty-start / startup incorrectly requires directory in jetty.base
 + 427368 start.sh fails quietly on command line error
 + 428594 File upload with onMessage and InputStream fails
 + 428595 JSR-356 / ClientContainer does not support SSL
 + 428597 javax-websocket-client-impl and javax-websocket-server-impl jars
   Manifests do not export packages for OSGI
 + 428817 jetty-start / Allow for property to configure deploy manager
   `webapps` directory
 + 429180 Make requestlog filename parameterized
 + 429357 JDBCSessionManager.Session.removeAttribute don't set dirty flag if
   attribute already removed
 + 429409 osgi] jetty.websocket.servlet must import jetty.websocket.server
 + 429487 Runner code cleanups
 + 429616 Use UTF-8 encoding for XML
 + 429779 masked zero length websocket frame gives NullPointerException during
   streaming read
 + 430088 OnMessage*Callable decoding of streaming binary or text is not thread
   safe
 + 430242 added SharedBlockingCallback to support threadsafe blocking
 + 430273 Cancel async timeout breaks volatile link to avoid race with slow
   expire
 + 430341 add apache jsp and jstl optional modules
 + 430490 Added JETTY_SHELL 426738 Fixed JETTY_HOME comments
 + 430649 test form encoding
 + 430654 closing client connections can hang worker threads
 + 430808 OutputStreamContentProvider violates OutputStream contract
 + 430822 jetty-start / make soLingerTime configurable via property
 + 430823 jetty-start / make NeedClientAuth (ssl) configurable via property
 + 430824 jetty-start / use of jetty-logging.xml prevents configuration of
   ThreadPool in jetty.xml
 + 431103 Complete listener not called if request times out before processing
   exchange.
 + 431592 do not resolved forwarded-for address

jetty-9.1.3.v20140225 - 25 February 2014
 + 373952 Ensure MongoSessionManager un/binds session attributes on refresh
   only if necessary
 + 424899 Initialize GzipHandler mimeTypes
 + 426490 HttpServletResponse.setBufferSize(0) results in tight loop (100% cpu
   hog)
 + 427700 Outgoing extensions that create multiple frames should flush them in
   order and atomically.
 + 427738 fixed XSS in async-rest demo
 + 428157 Methods of anonymous inner classes can't be called via xml
 + 428232 Rework batch mode / buffering in websocket
 + 428238 Test HEAD request with async IO
 + 428266 HttpRequest mangles URI query string
 + 428383 limit white space between requests
 + 428418 JettyStopMojo prints some messages on System.err
 + 428435 Large streaming message fails in MessageWriter
 + 428660 Delay closing async HttpOutput until after UNREADY->READY
 + 428710 JDBCSession(Id)Manager use read committed isolation level
 + 428859 Do not auto initialise jsr356 websocket if no annotations or
   EndPoints discovered

jetty-9.1.2.v20140210 - 10 February 2014
 + 408167 Complex object as session attribute not necessarily persisted
 + 423421 remove org.slf4j and org.ow2.asm from jetty-all artifact
 + 424171 Old javax.activation jar interferes with email sending
 + 424562 JDBCSessionManager.setNodeIdInSessionId(true) does not work
 + 425275
   org.eclipse.jetty.osgi.annotations.AnnotationConfiguration.BundleParserTask.getStatistic()
   returns null when debug is enabled.
 + 425638 Fixed monitor module/xml typos
 + 425696 start.jar --add-to-start={module} results in error
 + 425703 Review [Queued]HttpInput
 + 425837 Upgrade to jstl 1.2.2
 + 425930 JDBC Session Manager constantly reloading session if save intervall
   expired once
 + 425998 JDBCSessionIdManager fails to create maxinterval column
 + 426250 jetty-all should be deployed on release
 + 426358 NPE generating temp dir name if no resourceBase or war
 + 426481 fix < java 1.7.0_10 npn files
 + 426739 Response with Connection: keep-alive truncated
 + 426750 isReady() returns true at EOF
 + 426870 HTTP 1.0 Request with Connection: keep-alive and response content
   hangs.
 + 427068 ServletContext.getClassLoader should only check privileges if a
   SecurityManager exists
 + 427128 Cookies are not sent to the server
 + 427245 StackOverflowError when session cannot be de-idled from disk
 + 427254 Cookies are not sent to the client
 + 427512 ReadPendingException in case of HTTP Proxy tunnelling
 + 427570 externalize common http config to start.ini
 + 427572 Default number of acceptors too big
 + 427587 MessageInputStream must copy the payload
 + 427588 WebSocket Parser leaks ByteBuffers
 + 427690 Remove Mux Extension and related support
 + 427699 WebSocket upgrade response sends Sec-WebSocket-Protocol twice

jetty-9.1.1.v20140108 - 08 January 2014
 + 408912 JDBCSessionIdManager should allow configuration of schema
 + 410750 NPE Protection in Mongo save session
 + 417202 Start / command line arguments with ${variable} should be expanded
 + 418622 WebSocket / When rejecting old WebSocket protocols, log client
   details
 + 418769 Allow resourceBases in run-forked Mojo
 + 418888 Added strict mode to HttpGenerator
 + 419309 encode alias URIs from File.toURI
 + 419911 Empty chunk causes ArrayIndexOutOfBoundsException in
   InputStreamResponseListener.
 + 421189 WebSocket / AbstractExtension's WebSocketPolicy is not
   Session-specific
 + 421314 Websocket / Connect attempt with Chrome 32+ fails with "Some
   extension already uses the compress bit"
 + 421697 IteratingCallback improvements
 + 421775 CookiePatternRule only sets cookie if not set already
 + 421794 Iterator from InputStreamProvider is not implemented properly
 + 421795 ContentProvider should have a method to release resources
 + 422192 ClientContainer.getOpenSessions() always returns null
 + 422264 OutputStreamContentProvider does not work with Basic Authentication
 + 422308 Change all session/sessionid managers to use shared Scheduler
 + 422386 Comma-separated <param-value>s not trimmed in GzipFilter
 + 422388 Test for GzipFilter apply to resources with charset appended to the
   MIME type
 + 422398 moved jmx remote config to jmx-remote.mod
 + 422427 improved TestConnection
 + 422703 Support reentrant HttpChannel and HttpConnection
 + 422723 Dispatch failed callbacks to avoid blocking selector
 + 422734 messages per second in ConnectorStatistics
 + 422807 fragment large written byte arrays to protect from JVM OOM bug
 + 423005 reuse gzipfilter buffers
 + 423048 Receiving a PING while sending a message kills the connection
 + 423060 Allow ${jetty.base}/work
 + 423118 ServletUpgradeRequest.getUserPrincipal() does not work
 + 423185 Update permessage-deflate for finalized spec
 + 423255 MBeans of SessionIdManager can leak memory on redeploy
 + 423361 Ensure ServletContainerInitializers called before injecting Listeners
 + 423373 Correct namespace use for JEE7 Schemas
 + 423392 GzipFilter without wrapping or blocking
 + 423395 Ensure @WebListeners are injected
 + 423397 Jetty server does not run on Linux server startup because of  a bug
   in jetty.sh script.
 + 423476 WebSocket / JSR / @OnMessage(maxMessageSize=20000000) not properly
   supported
 + 423556 HttpSessionIdListener should be resource injectable
 + 423646 WebSocket / JSR / WebSocketContainer (Client) should have its
   LifeCycle stop on standalone use
 + 423692 use UrlEncoded.ENCODING for merging forwarded query strings
 + 423695 <HT> Horizontal-tab used as HTTP Header Field separator unsupported
 + 423724 WebSocket / Rename MessageAppender.appendMessage to .appendFrame
 + 423739 Start checks module files
 + 423804 WebSocket / JSR improper use of
   ServerEndpointConfig.Configurator.getNegotiatedSubprotocol()
 + 423875 Update jetty-distro build to use jetty-toolchain jetty-schemas 3.1.M0
 + 423915 WebSocket / Active connection from IOS that goes into airplane mode
   not disconnected on server side
 + 423926 Remove code duplication in class IdleTimeout
 + 423930 SPDY streams are leaked
 + 423948 Cleanup and consolidate testing utilities in WebSocket
 + 424014 PathContentProvider does not close its internal SeekableByteChannel
 + 424043 IteratingCallback Idle race
 + 424051 Using --list-config can result in NPE
 + 424168 Module [ext] should load libraries recursively from lib/ext/
 + 424180 extensible bad message content
 + 424183 Start does not find LIB (Classpath) when on non-English locale
 + 424284 Identify conflicts in logging when error "Multiple servlets map to
   {pathspec}" occurs
 + 424303 @ServletSecurity not applied on non load-on-startup servlets
 + 424307 obfuscate unicode
 + 424380 Augment class / Jar scanning timing log events
 + 424390 Allow enabling modules via regex
 + 424398 Servlet load-on-startup ordering is not obeyed
 + 424497 Allow concurrent async sends
 + 424498 made bytebufferendpoint threadsafe
 + 424588 org.eclipse.jetty.ant.AntWebInfConfiguration does not add
   WEB-INF/classes for annotation scanning
 + 424598 Module [npn] downloads wrong npn jar
 + 424651 org.eclipse.jetty.spdy.Flusher use of non-growable ArrayQueue yield
   java.lang.IllegalStateException: Full.
 + 424682 Session cannot be deserialized with form authentication
 + 424706 The setMaxIdleTimeout of javax.websocket.Session does not take any
   affect
 + 424734 WebSocket / Expose Locale information from ServletUpgradeRequest
 + 424735 WebSocket / Make ServletUpgradeRequest expose its HttpServletRequest
 + 424743 Verify abort behavior in case the total timeout expires before the
   connect timeout.
 + 424762 ShutdownHandler hardcodes "127.0.0.1" and cannot be used with IPv6
 + 424847 Deadlock in deflate-frame (webkit binary)
 + 424863 IllegalStateException "Unable to find decoder for type
   <javax.websocket.PongMessage>"
 + 425038 WebSocketClient leaks file handles when exceptions are thrown from
   open()
 + 425043 Track whether pools are used correctly
 + 425049 add json mime mapping to mime.properties

jetty-9.1.0.v20131115 - 15 November 2013
 + 397167 Remote Access documentation is wrong
 + 416477 QueuedThreadPool does not reuse interrupted threads
 + 420776 complete error pages after startAsync
 + 421362 When using the jetty.osgi.boot ContextHandler service feature the
   wrong ContextHandler can be undeployed

jetty-9.1.0.RC2 - 07 November 2013
 + 410656 WebSocketSession.suspend() hardcoded to return null
 + 417223 removed deprecated ThreadPool.dispatch
 + 418741 Threadlocal cookie buffer in response
 + 420359 fixed thread warnings
 + 420572 IOTest explicitly uses 127.0.0.1
 + 420692 set soTimeout to try to avoid hang
 + 420844 Connection:close on exceptional errors
 + 420930 Use Charset to specify character encoding
 + 421197 synchronize gzip output finish
 + 421198 onComplete never call onComplete in BufferingResponseListener in 9.1

jetty-9.0.7.v20131107 - 07 November 2013
 + 407716 fixed logs
 + 416597 Allow classes and jars on the webappcontext extraclasspath to be
   scanned for annotations by jetty-maven-plugin
 + 418636 Name anonymous filter and holders with classname-hashcode
 + 418732 Add whiteListByPath mode to IPAccessHandler
 + 418767 run-forked goal ingores test scope dependencies with
   useTestScope=true
 + 418792 Session getProtocolVersion always returns null
 + 418892 SSL session caching so unreliable it effectively does not work
 + 419309 Added symlink checker to test webapp
 + 419333 treat // as an alias in path
 + 419344 NPNServerConnection does not close the EndPoint if it reads -1
 + 419350 Do not borrow space from passed arrays
 + 419655 AnnotationParser throws NullPointerException when scanning files from
   jar:file urls
 + 419687 HttpClient's query parameters must be case sensitive
 + 419799 Async timeout dispatches to error page
 + 419814 Annotation properties maxMessageSize and inputBufferSize don't work
 + 419846 JDBCSessionManager doesn't determine dirty state correctly
 + 419901 Client always adds extra user-agent header
 + 419937 Request isSecure cleared on recycle
 + 419950 Provide constructor for StringContentProvider that takes Charset
 + 419964 InputStreamContentProvider does not close provided InputStream
 + 420033 AsyncContext.onTimeout exceptions passed to onError
 + 420039 BufferingResponseListener continues processing after aborting
   request.
 + 420048 DefaultServlet alias checks configured resourceBase
 + 420142 reimplemented graceful shutdown
 + 420362 Response/request listeners called too many times
 + 420374 Call super.close() in a finally block
 + 420530 AbstractLoginModule never fails a login
 + 420572 IOTest explicitly uses 127.0.0.1
 + 420776 complete error pages after startAsync
 + 420844 Connection:close on exceptional errors
 + 420930 Use Charset to specify character encoding
 + 421197 synchronize gzip output finish

jetty-8.1.14.v20131031 - 31 October 2013
 + 417772 fixed low resources idle timeout
 + 418636 Name anonymous filter and holders with classname-hashcode
 + 419432 Allow to override the SslContextFactory on a per-destination basis
 + 420048 DefaultServlet alias checks configured resourceBase
 + 420530 AbstractLoginModule never fails a login

jetty-7.6.14.v20131031 - 31 October 2013
 + 417772 fixed low resources idle timeout
 + 418636 Name anonymous filter and holders with classname-hashcode
 + 419432 Allow to override the SslContextFactory on a per-destination basis
 + 420048 DefaultServlet alias checks configured resourceBase
 + 420530 AbstractLoginModule never fails a login

jetty-9.1.0.RC1 - 31 October 2013
 + 294531 Unpacking webapp twice to the same directory name causes problems
   with updated jars in WEB-INF/lib
 + 397049 Cannot Provide Custom Credential to JDBCLoginService
 + 403591 improve the Blocking Q implementation
 + 407716 fixed logs
 + 410840 Change SSLSession.getPeerCertificateChain() to
   SSLSession.getPeerCertificates().
 + 415118 WebAppClassLoader.getResource(name) should strip .class from name
 + 415609 spdy replace SessionInvoker with IteratingCallback. Introduce Flusher
   class to separate queuing/flushing logic from StandardSession
 + 416300 Order ServletContainerInitializer callbacks
 + 416597 Allow classes and jars on the webappcontext extraclasspath to be
   scanned for annotations by jetty-maven-plugin
 + 417356 Add SOCKS support to jetty client
 + 417932 resources.mod should make ${jetty.base}/resources/ directory
 + 417933 logging.mod ini template should include commented log.class settings
 + 418212 org.eclipse.jetty.spdy.server.http.SSLExternalServerTest hangs
 + 418441 Use of OPTIONS= in Jetty 9.1 should display WARNING message
 + 418596 Faults in JARs during class scanning should report the jar that
   caused the problem
 + 418603 cannot specify a custom ServerEndpointConfig.Configurator
 + 418625 WebSocket / Jsr RemoteEndpoint.sendObject(java.nio.HeapByteBuffer)
   doesn't find encoder
 + 418632 WebSocket / Jsr annotated @OnMessage with InputStream fails to be
   called
 + 418636 Name anonymous filter and holders with classname-hashcode
 + 418732 Add whiteListByPath mode to IPAccessHandler
 + 418767 run-forked goal ingores test scope dependencies with
   useTestScope=true
 + 418792 Session getProtocolVersion always returns null
 + 418892 SSL session caching so unreliable it effectively does not work
 + 418922 Missing parameterization of etc/jetty-xinetd.xml
 + 418923 Missing parameterization of etc/jetty-proxy.xml
 + 419146 Parameterize etc/jetty-requestlog.xml values
 + 419309 Added symlink checker to test webapp
 + 419330 Allow access to setters on jetty-jspc-maven-plugin
 + 419333 treat // as an alias in path
 + 419344 NPNServerConnection does not close the EndPoint if it reads -1
 + 419350 Do not borrow space from passed arrays
 + 419655 AnnotationParser throws NullPointerException when scanning files from
   jar:file urls
 + 419687 HttpClient's query parameters must be case sensitive
 + 419799 Async timeout dispatches to error page
 + 419814 Annotation properties maxMessageSize and inputBufferSize don't work
 + 419846 JDBCSessionManager doesn't determine dirty state correctly
 + 419899 Do not wrap SSL Exception as EoFException
 + 419901 Client always adds extra user-agent header
 + 419904 Data corruption on proxy PUT requests
 + 419914 QueuedThreadPool uses nanoTime
 + 419937 Request isSecure cleared on recycle
 + 419950 Provide constructor for StringContentProvider that takes Charset
 + 419964 InputStreamContentProvider does not close provided InputStream
 + 420012 Improve ProxyServlet.Transparent configuration in case prefix="/"
 + 420033 AsyncContext.onTimeout exceptions passed to onError
 + 420034 Removed threads/timers from Date caching
 + 420039 BufferingResponseListener continues processing after aborting
   request.
 + 420048 DefaultServlet alias checks configured resourceBase
 + 420103 Split out jmx-remote module from existing jmx module
 + 420142 reimplemented graceful shutdown
 + 420362 Response/request listeners called too many times
 + 420364 Bad synchronization in HttpConversation
 + 420374 Call super.close() in a finally block
 + 420530 AbstractLoginModule never fails a login
 + 420687 XML errors in jetty-plus/src/test/resources/web-fragment-*.xml
 + 420776 complete error pages after startAsync

jetty-9.1.0.RC0 - 30 September 2013
 + 412469 make module for jetty-jaspi
 + 416453 Add comments to embedded SplitFileServer example
 + 416577 enhanced shutdown handler to send shutdown at startup
 + 416674 run all jetty-ant tests on random ports
 + 416940 avoid download of spring-beans.dtd
 + 417152 WebSocket / Do all setup in websocket specific
   ServletContainerInitializer
 + 417239 re-implemented Request.getContentRead()
 + 417284 Precompiled regex in HttpField
 + 417289 SPDY replace use of direct buffers with indirect buffers or make it
   configurable
 + 417340 Upgrade JDT compiler to one that supports source/target of Java 1.7
 + 417382 Upgrade to asm 4.1 and refactor annotation parsing
 + 417475 Do not null context Trie during dynamic deploy
 + 417490 WebSocket / @PathParam annotated parameters are null when the servlet
   mapping uses a wildcard
 + 417561 Refactor annotation related code: change log messages
 + 417574 Setting options with _JAVA_OPTIONS breaks run-forked with
   <waitForChild>true</waitForChild>
 + 417831 Remove jetty-logging.properties from distro/resources
 + 417938 Startup / Sort properties presented in --list-config alphabetically
 + 418014 Handle NTFS canonical exceptions during alias check
 + 418068 WebSocketClient has lazy or injected Executor
 + 418212 org.eclipse.jetty.spdy.server.http.SSLExternalServerTest hangs
 + 418227 Null cookie value test

jetty-9.0.6.v20130930 - 30 September 2013
 + 411069 better set compiler defaults to 1.7, including webdefault.xml for jsp
 + 411934 War overlay configuration assumes src/main/webapp exists
 + 413484 setAttribute in nosql session management better handles _dirty status
 + 413684 deprecated unsafe alias checkers
 + 413737 hide stacktrace in ReferrerPushStrategyTest
 + 414431 Avoid debug NPE race
 + 414898 Only upgrade v0 to v1 cookies on dquote , ; backslash space and tab
   in the value
 + 415192 <jsp-file> maps to JspPropertyGroupServlet instead of JspServlet
 + 415194 Deployer gives management of context to context collection
 + 415302
 + 415330 Avoid multiple callbacks at EOF
 + 415401 Add initalizeDefaults call to SpringConfigurationProcessor
 + 415548 migrate ProxyHTTPToSPDYTest to use HttpClient to avoid intermittent
   NPE part 2
 + 415605 fix status code logging for async requests
 + 415999 Fix some of FindBugs warnings
 + 416015 Handle null Accept-Language and other headers
 + 416096 DefaultServlet leaves open file descriptors with file sizes greater
   than response buffer
 + 416102 Clean up of async sendContent process
 + 416103 Added AllowSymLinkAliasChecker.java
 + 416251 ProxyHTTPToSPDYConnection now sends a 502 to the client if it
   receives a rst frame from the upstream spdy server
 + 416266 HttpServletResponse.encodeURL() encodes on first request when only
   SessionTrackingMode.COOKIE is used
 + 416314 jetty async client wrong behaviour for HEAD Method + Redirect
 + 416321 handle failure during blocked committing write
 + 416453 Add comments to embedded SplitFileServer example
 + 416477 Improved consumeAll error handling
 + 416568 Simplified servlet exception logging
 + 416577 enhanced shutdown handler to send shutdown at startup
 + 416585 WebInfConfiguration examines webapp classloader first instead of its
   parent when looking for container jars
 + 416597 Allow classes and jars on the webappcontext extraclasspath to be
   scanned for annotations
 + 416663 Content-length set by resourcehandler
 + 416674 run all jetty-ant tests on random ports
 + 416679 Change warning to debug if no transaction manager present
 + 416787 StringIndexOutOfBounds with a pathMap of ""
 + 416940 avoid download of spring-beans.dtd
 + 416990 JMX names statically unique
 + 417110 Demo / html body end tag missing in authfail.html
 + 417225 added Container.addEventListener method
 + 417260 Protected targets matched as true URI path segments
 + 417289 SPDY replace use of direct buffers with indirect buffers or make it
   configurable
 + 417475 Do not null context Trie during dynamic deploy
 + 417574 Setting options with _JAVA_OPTIONS breaks run-forked with
   <waitForChild>true</waitForChild>
 + 417831 Remove jetty-logging.properties from distro/resources
 + 418014 Handle NTFS canonical exceptions during alias check
 + 418212 org.eclipse.jetty.spdy.server.http.SSLExternalServerTest hangs
 + 418227 Null cookie value test

jetty-9.1.0.M0 - 16 September 2013
 + 393473 Add support for JSR-356 (javax.websocket) draft
 + 395444 Websockets not working with Chrome (deflate problem)
 + 396562 Add an implementation of RequestLog that supports Slf4j
 + 398467 Servlet 3.1 Non Blocking IO
 + 402984 WebSocket Upgrade must honor case insensitive header fields in
   upgrade request
 + 403280 Update to javax.el 2.2.4
 + 403380 Introduce WebSocketTimeoutException to differentiate between EOF on
   write and Timeout
 + 403510 HttpSession maxInactiveInterval is not serialized in HashSession
 + 403591 do not use the ConcurrentArrayBlockingQueue for thread pool, selector
   and async request log
 + 403817 Use of WebSocket Session.close() results in invalid status code
 + 405188 HTTP 1.0 with GET returns internal IP address
 + 405422 Implement servlet3.1 spec sections 4.4.3 and 8.1.4 for new
   HttpSessionIdListener class
 + 405432 Check implementation of section 13.4.1 @ServletSecurity for
   @HttpConstraint and HttpMethodConstraint clarifications
 + 405435 Implement servlet3.1 section 13.6.3 for 303 redirects for Form auth
 + 405437 Implement section 13.8.4 Uncovered HTTP methods
 + 405525 Throw IllegalArgumentException if filter or servlet name is null or
   empty string in ServletContext.addXXX() methods
 + 405526 Deployment must fail if more than 1 servlet maps to same url pattern
 + 405531 Implement Part.getSubmittedFileName()
 + 405533 Implement special role ** for security constraints
 + 405535 Implement Request.isUserInRole(role) check security-role-refs
   defaulting to security-role if no matching ref
 + 405944 Check annotation and resource injection is supported for
   AsyncListener
 + 406759 supressed stacktrace in ReferrerPushStrategyTest
 + 407708 HttpUpgradeHandler must support injection
 + 408782 Transparent Proxy - rewrite URL is ignoring query strings
 + 408904 Enhance CommandlineBuilder to not escape strings inside single quotes
 + 409403 fix IllegalStateException when SPDY is used and the response is
   written through BufferUtil.writeTo byte by byte
 + 409796 fix and cleanup ReferrerPushStrategy. There's more work to do here so
   it remains @Ignore for now
 + 409953 return buffer.slice() instead of buffer.asReadOnlyBuffer() in
   ResourceCache to avoid using inefficent path in BufferUtil.writeTo
 + 410083 Jetty clients submits incomplete URL to proxy
 + 410098 inject accept-encoding header for all http requests through SPDY as
   SPDY clients MUST support spdy. Also remove two new tests that have been to
   implementation agnostic and not needed anymore due to recent code changes
 + 410246 HttpClient with proxy does not tunnel HTTPS requests
 + 410341 suppress stacktraces that happen during test setup shutdown after
   successful test run
 + 410800 Make RewritePatternRule queryString aware
 + 411069 better set compiler defaults to 1.7, including webdefault.xml for jsp
 + 411934 War overlay configuration assumes src/main/webapp exists
 + 412205 SSL handshake failure leads to unresponsive UpgradeConnection
 + 412418 HttpTransportOverSPDY fix race condition while sending push streams
   that could cause push data not to be sent. Fixes intermittent test issues in
   ReferrerPushStrategyTest
 + 412729 SPDYClient needs a Promise-based connect() method
 + 412829 Allow any mappings from web-default.xml to be overridden by web.xml
 + 412830 Error Page match ServletException then root cause
 + 412840 remove Future in SPDYClient.connect() and return Session instead in
   blocking version
 + 412934 Ignore any re-definition of an init-param within a descriptor
 + 412935 setLocale is not an explicit set of character encoding
 + 412940 minor threadsafe fixes
 + 413018 ServletContext.addListener() should throw IllegalArgumentException if
   arg is not correct type of listener
 + 413020 Second call to HttpSession.invalidate() should throw exception
 + 413019 HttpSession.getCreateTime() should throw exception after session is
   invalidated
 + 413291 Avoid SPDY double dispatch
 + 413387 onResponseHeaders is not called multiple times when multiple
   redirects occur.
 + 413484 setAttribute in nosql session management better handles _dirty status
 + 413531 Introduce pluggable transports for HttpClient
 + 413684 deprecated unsafe alias checkers
 + 413737 hide stacktrace in ReferrerPushStrategyTest
 + 413901 isAsyncStarted remains true while original request is dispatched
 + 414167 WebSocket handshake upgrade from FireFox fails due to keep-alive
 + 414431 Avoid debug NPE race
 + 414635 Modular start.d and jetty.base property
 + 414640 HTTP header value encoding
 + 414725 Annotation Scanning should exclude webapp basedir from path
   validation checks
 + 414731 Request.getCookies() should return null if there are no cookies
 + 414740 Removed the parent peeking Loader
 + 414891 Errors thrown by ReadListener and WriteListener not handled
   correctly.
 + 414898 Only upgrade v0 to v1 cookies on dquote , ; backslash space and tab
   in the value
 + 414913 WebSocket / Performance - reduce ByteBuffer allocation/copying during
   generation/writing
 + 414923 CompactPathRule needs to also compact the uri
 + 415047 Create URIs lazily in HttpClient
 + 415062 SelectorManager wakeup optimisation
 + 415131 Avoid autoboxing on debug
 + 415192 <jsp-file> maps to JspPropertyGroupServlet instead of JspServlet
 + 415194 Deployer gives management of context to context collection
 + 415302
 + 415314 Jetty should not commit response on output if <
   Response.setBufferSize() bytes are written
 + 415330 Avoid multiple callbacks at EOF
 + 415401 WebAppProvider: override XmlConfiguration.initializeDefaults
 + 415548 migrate ProxyHTTPToSPDYTest to use HttpClient to avoid intermittent
   NPE part 2
 + 415605 fix status code logging for async requests
 + 415641 Remove remaining calls to deprecated HttpTranspoert.send
 + 415656 SPDY - add IdleTimeout per Stream functionality
 + 415744 Reduce Future usage in websocket
 + 415745 Include followed by forward using a PrintWriter incurs unnecessary
   delay
 + 415780 fix StreamAlreadyCommittedException in spdy build
 + 415825 fix stop support in modular start setup
 + 415826 modules initialised with --add-to-start and --add-to-startd
 + 415827 jetty-start / update --help text for new command line options
 + 415830 jetty-start / add more TestUseCases for home + base + modules
   configurations
 + 415831 rename ini keyword from MODULES= to --module=
 + 415832 jetty-start / fix ClassNotFound exception when starting from empty
   base directory
 + 415839 jetty-start / warning about need for --exec given when not needed by
   default configuration
 + 415899 jetty-start / add --lib=<cp> capability from Jetty 7/8
 + 415913 support bootlib and download in modules
 + 415999 Fix some of FindBugs warnings
 + 416015 Handle null Accept-Language and other headers
 + 416026 improve error handlig in SPDY parsers
 + 416096 DefaultServlet leaves open file descriptors with file sizes greater
   than response buffer
 + 416102 Clean up of async sendContent process
 + 416103 Added AllowSymLinkAliasChecker.java
 + 416143 mod file format uses [type]
 + 416242 respect persistence headers in ProxyHTTPSPDYConnection
 + 416251 ProxyHTTPToSPDYConnection now sends a 502 to the client if it
   receives a rst frame from the upstream spdy server
 + 416266 HttpServletResponse.encodeURL() encodes on first request when only
   SessionTrackingMode.COOKIE is used
 + 416314 jetty async client wrong behaviour for HEAD Method + Redirect
 + 416321 handle failure during blocked committing write
 + 416477 Improved consumeAll error handling
 + 416568 Simplified servlet exception logging
 + 416585 WebInfConfiguration examines webapp classloader first instead of its
   parent when looking for container jars
 + 416597 Allow classes and jars on the webappcontext extraclasspath to be
   scanned for annotations
 + 416663 Content-length set by resourcehandler
 + 416674 run all jetty-ant tests on random ports
 + 416679 Change warning to debug if no transaction manager present
 + 416680 remove uncovered constraint warning
 + 416681 Remove unnecessary security constraints in test-jetty-webapp
 + 416763 WebSocket / Jsr Session.getPathParameters() is empty
 + 416764 WebSocket / Jsr Session.getRequestURI() is missing scheme + host +
   port + query parameters
 + 416787 StringIndexOutOfBounds with a pathMap of ""
 + 416812 Don't start WebSocketClient for every context
 + 416990 JMX names statically unique
 + 417022 Request attribute access to Server,HttpChannel & HttpConnection
 + 417023 Add Default404Servlet if no default servlet set
 + 417108 demo-base uses HTTPS
 + 417109 Demo / Jaas test fails to find etc/login.conf
 + 417110 Demo / html body end tag missing in authfail.html
 + 417111 Demo / login with admin/admin fails
 + 417133 WebSocket / deflate-frame should accumulate decompress byte buffers
   properly
 + 417134 WebSocket / Jsr
   ServerEndpointConfig.Configurator.getNegotiatedExtensions() is never used
 + 417225 added Container.addEventListener method
 + 417260 Protected targets matched as true URI path segments

jetty-8.1.13.v20130916 - 16 September 2013
 + 412629 PropertyFileLoginModule doesn't cache user configuration file even
   for refreshInterval=0
 + 413484 setAttribute in nosql session management better handles _dirty status
 + 413684 deprecated unsafe alias checkers
 + 414235 RequestLogHandler configured on a context fails to handle forwarded
   requests
 + 414393 StringIndexOutofBoundsException with > 8k multipart content without
   CR or LF
 + 414431 Avoid debug NPE race
 + 414507 Ensure AnnotationParser ignores parent dir hierarchy when checking
   for hidden dirnames
 + 414652 WebSocket's sendMessage() may hang on congested connections
 + 415192 <jsp-file> maps to JspPropertyGroupServlet instead of JspServlet
 + 415401 Add XmlConfiguration.initializeDefaults that allows to set default
   values for any XmlConfiguration that may be overridden in the config file
 + 416266 HttpServletResponse.encodeURL() encodes on first request when only
   SessionTrackingMode.COOKIE is used
 + 416585 WebInfConfiguration examines webapp classloader first instead of its
   parent when looking for container jars
 + 416787 StringIndexOutOfBounds with a pathMap of ""
 + 416990 JMX names statically unique

jetty-7.6.13.v20130916 - 16 September 2013
 + 412629 PropertyFileLoginModule doesn't cache user configuration file even
   for refreshInterval=0
 + 413484 setAttribute in nosql session management better handles _dirty status
 + 413684 deprecated unsafe alias checkers
 + 414235 RequestLogHandler configured on a context fails to handle forwarded
   requests
 + 414393 StringIndexOutofBoundsException with > 8k multipart content without
   CR or LF
 + 414431 Avoid debug NPE race
 + 414507 Ensure AnnotationParser ignores parent dir hierarchy when checking
   for hidden dirnames
 + 414652 WebSocket's sendMessage() may hang on congested connections
 + 415192 <jsp-file> maps to JspPropertyGroupServlet instead of JspServlet
 + 415401 Add XmlConfiguration.initializeDefaults that allows to set default
   values for any XmlConfiguration that may be overridden in the config file
 + 416585 WebInfConfiguration examines webapp classloader first instead of its
   parent when looking for container jars
 + 416990 JMX names statically unique

jetty-9.0.5.v20130815 - 15 August 2013
 + 414898 Only upgrade v0 to v1 cookies on dquote , ; backslash space and tab
   in the value
 + 404468 Ported jetty-http-spi to Jetty-9
 + 405424 add X-Powered-By and Server header to SPDY
 + 405535 implement Request.isUserInRole(role) check security-role-refs
   defaulting to security-role if no matching ref
 + 408235 SPDYtoHTTP proxy fix: remove hop headers from upstream server
 + 409028 Jetty HttpClient does not work with proxy CONNECT method
 + 409282 fix intermittently failing MaxConcurrentStreamTest
 + 409845 add test that makes sure that DataFrameGenerator correctly prepends
   the header information
 + 410498 ignore type of exception in
   GoAwayTest.testDataNotProcessedAfterGoAway
 + 410668 HTTP client should support the PATCH method
 + 410800 Make RewritePatternRule queryString aware
 + 410805 StandardSession: remove all frameBytes for a given stream from queue
   if the stream is reset
 + 411216 RequestLogHandler handles async completion
 + 411458 MultiPartFilter getParameterMap doesn't preserve multivalued
   parameters 411459  MultiPartFilter.Wrapper getParameter should use charset
   encoding of part
 + 411538 Use Replacement character for bad parameter % encodings
 + 411545 SslConnection.DecryptedEndpoint.fill() sometimes misses a few network
   bytes
 + 411755 MultiPartInputStreamParser fails on base64 encoded content
 + 411844 ArrayIndexOutOfBoundsException on wild URL
 + 411909 GzipFilter flushbuffer() results in erroneous finish() call
 + 412234 fix bug where NetworkTrafficSelectChannelEndpoint counted bytes wrong
   on incomplete writes
 + 412318 HttpChannel fix multiple calls to _transport.completed() if handle()
   is called multiple times while the channel is COMPLETED
 + 412418 HttpTransportOverSPDY fix race condition while sending push streams
   that could cause push data not to be sent. Fixes intermittent test issues in
   ReferrerPushStrategyTest
 + 412442 Avoid connection timeout after FIN-FIN close
 + 412466 Improved search for unset JETTY_HOME
 + 412608 EOF Chunk not sent on inputstream static content
 + 412629 PropertyFileLoginModule doesn't cache user configuration file even
   for refreshInterval=0
 + 412637 ShutdownMonitorThread already started
 + 412712 HttpClient does not send the terminal chunk after partial writes
 + 412713 add dumpOnStart configuration to jetty-maven-plugin
 + 412750 HttpClient close expired connections fix
 + 412814 HttpClient calling CompleteListener.onComplete() twice
 + 412846 jetty Http Client Connection through Proxy is failing with Timeout
 + 412938 Request.setCharacterEncoding now throws UnsupportedEncodingException
   instead of UnsupportedCharsetException
 + 413034 Multiple webapps redeploy returns NamingException with AppDynamics
   javaagent
 + 413066 accept lower case method: head
 + 413108 HttpClient hardcodes dispatchIO=false when using SSL
 + 413113 Inconsistent Request.getURI() when adding parameters via
   Request.param().
 + 413154 ContextHandlerCollection defers virtual host handling to
   ContextHandler
 + 413155 HttpTransportOverSPDY remove constructor argument for version and get
   version from stream.getSession instead
 + 413371 Default JSON.Converters for List and Set
 + 413372 JSON Enum uses name rather than toString()
 + 413393 better logging of bad URLs in Resources
 + 413486 SessionCookieConfig setters should throw IllegalStateException if
   called after context started
 + 413568 Made AJP worker name generic
 + 413684 Trailing slash shows JSP source
 + 413901 isAsyncStarted remains true while original request is dispatched
 + 414085 Add jetty-continuations to plugin dependencies
 + 414101 Do not escape special characters in cookies
 + 414235 RequestLogHandler configured on a context fails to handle forwarded
   requests
 + 414393 StringIndexOutofBoundsException with > 8k multipart content without
   CR or LF
 + 414449 Added HttpParser strict mode for case sensitivity
 + 414507 Ensure AnnotationParser ignores parent dir hierarchy when checking
   for hidden dirnames
 + 414625 final static version fields
 + 414640 HTTP header value encoding
 + 414652 WebSocket's sendMessage() may hang on congested connections
 + 414727 Ensure asynchronously flushed resources are closed
 + 414763 Added org.eclipse.jetty.util.log.stderr.ESCAPE option
 + 414833 HttpSessionListener.destroy must be invoked in reverse order
 + 414840 Request.login() throws NPE if username is null
 + 414951 QueuedThreadPool fix constructor that missed to pass the idleTimeout
 + 414972 HttpClient may read bytes with pre-tunnelled connection

jetty-9.0.4.v20130625 - 25 June 2013
 + 396706 CGI support parameters
 + 397051 Make JDBCLoginService data members protected to facilitate
   subclassing
 + 397193 MongoSessionManager refresh updates last access time
 + 398467 Servlet 3.1 Non Blocking IO
 + 400503 WebSocket - squelch legitimate Exceptions during testing to avoid
   false positives
 + 401027 javadoc JMX annotations
 + 404508 enable overlay deployer
 + 405188 HTTP 1.0 with GET returns internal IP address
 + 405313 Websocket client SSL hostname verification is broken, always defaults
   to raw IP as String
 + 406759 supressed stacktrace in ReferrerPushStrategyTest
 + 406923 Accept CRLF or LF but not CR as line termination
 + 407246 Test harness checked results in callbacks ignored
 + 407325 Test Failure:
   org.eclipse.jetty.servlets.EventSourceServletTest.testEncoding
 + 407326 Test Failure:
   org.eclipse.jetty.client.HttpClientStreamTest.testInputStreamResponseListenerFailedBeforeResponse[0].
 + 407342 ReloadedSessionMissingClassTest uses class compiled with jdk7
 + 407386 Cookies not copied in ServletWebSocketRequest
 + 407469 Method parameters for @OnWebSocketError should support Throwable
 + 407470 Javadoc for @OnWebSocketFrame incorrectly references WebSocketFrame
   object
 + 407491 Better handle empty Accept-Language
 + 407614 added excludedMimeTypes to gzipFilter
 + 407812 jetty-maven-plugin can not handle whitespaces in equivalent of
   WEB-INF/classes paths
 + 407931 Add toggle for failing on servlet availability
 + 407976 JDBCSessionIdManager potentially leaves server in bad state after
   startup
 + 408077 HashSessionManager leaves file handles open after being stopped
 + 408117 isAsyncStarted is false on redispatch
 + 408118 NullPointerException when parsing request cookies
 + 408167 JDBCSessionManager don't mark session as dirty if same attribute
   value set
 + 408281 Inconsistent start/stop handling in ContainerLifeCycle
 + 408446 Multipart parsing issue with boundry and charset in ContentType
   header
 + 408529 Etags set in 304 response
 + 408600 set correct jetty.url in all pom files
 + 408642 setContentType from addHeader
 + 408662 In pax-web servlet services requests even if init() has not finished
   running
 + 408709 refactor test-webapp's chat application. Now there's only a single
   request for user login and initial chat message.
 + 408720 NPE in AsyncContext.getRequest()
 + 408723 Jetty Maven plugin reload ignores web.xml listeners
 + 408768 JSTL jars not scanned by jetty-ant
 + 408771 Problem with ShutdownMonitor for jetty-ant
 + 408782 Transparent Proxy - rewrite URL is ignoring query strings
 + 408806 getParameter returns null on Multipart request if called before
   request.getPart()/getParts()
 + 408904 Enhance CommandlineBuilder to not escape strings inside single quotes
 + 408909 GzipFilter setting of headers when reset and/or not compressed
 + 408910 META-INF/jetty-webapp-context.xml file should be able to refer to
   bundle-relative locations
 + 408923 Need to be able to configure the ThreadPool for the default jetty
   server in osgi
 + 408945 XML Args ignored without DTD
 + 409012 added reference to example rewrite rules
 + 409133 Empty <welcome-file> causes StackOverflowError
 + 409228 Set jetty.home property so config files work even if deployed inside
   a bundle
 + 409403 fix IllegalStateException when SPDY is used and the response is
   written through BufferUtil.writeTo byte by byte
 + 409436 NPE on context restart using dynamic servlet registration
 + 409441 jetty.xml threadpool arg injection
 + 409449 Ensure servlets, filters and listeners added via dynamic
   registration, annotations or descriptors are cleaned on context restarts
 + 409545 Change HttpChannel contract
 + 409556 Resource files not closed
 + 409598 spdy: Fix NPE when a broken client tried to create duplicate stream
   IDs
 + 409684 Ids and properties not set for execution of jetty xml config files
   with mvn plugin
 + 409796 fix intermittent test issue in
   ReferrerPushStrategy.testResourceOrder. Happened when the client got closed
   before the server finished sending all data frames. Client waits now until
   all data is received.
 + 409801 Jetty should allow webdefault to be specified using a relative
   location when running in OSGi
 + 409842 Suspended request completed by a request thread does not set read
   interest.
 + 409953 return buffer.slice() instead of buffer.asReadOnlyBuffer() in
   ResourceCache to avoid using inefficent path in BufferUtil.writeTo
 + 409978 Websocket shouldn't create HttpSession if not present
 + 410083 Jetty clients submits incomplete URL to proxy
 + 410098 inject accept-encoding header for all http requests through SPDY as
   SPDY clients MUST support spdy. Also remove two new tests that have been to
   implementation agnostic and not needed anymore due to recent code changes
 + 410175 WebSocketSession#isSecure() doesn't return true for SSL session on
   the server side
 + 410246 HttpClient with proxy does not tunnel HTTPS requests
 + 410337 throw EofException instead of EOFException in HttpOutput.write() if
   HttpOutpyt is closed
 + 410341 suppress stacktraces that happen during test setup shutdown after
   successful test run
 + 410370 WebSocketCreator.createWebSocket() should use servlet specific
   parameters
 + 410372 Make SSL client certificate information available to server
   websockets
 + 410386 WebSocket Session.getUpgradeRequest().getRequestURI() returns bad URI
   on server side
 + 410405 Avoid NPE for requestDispatcher(../)
 + 410469 UpgradeRequest is sent twice when using SSL, one fails warning about
   WritePendingException
 + 410522 jetty start broken for command line options
 + 410537 Exceptions during @OnWebSocketConnect not reported to
   @OnWebSocketError
 + 410559 Removed FillInterest race
 + 410630 MongoSessionManager conflicting session update op
 + 410693 ServletContextHandler.setHandler does not relink handlers - check for
   null
 + 410750 NoSQLSessions: implement session context data persistence across
   server restarts
 + 410799 errors while creating push streams in HttpTransportOverSPDY are now
   logged to debug instead of warn
 + 410893 async support defaults to false for spec created servlets and filters
 + 410911 Continuation isExpired handling
 + 410995 Avoid reverse DNS lookups when creating SSLEngines
 + 411061 fix cookie handling in spdy. If two different HTTP headers with the
   same name are set, they should be translated to a single multiheader value
   according to:
   http://www.chromium.org/spdy/spdy-protocol/spdy-protocol-draft3#TOC-2.6.10-Name-Value-Header-Block.
   That applies for Set-Cookie headers for example. Before this changed
   duplicate header names have overwritten the previous one
 + 411135 HttpClient may send proxied https requests to the proxy instead of
   the target server.
 + 411340 add comment why executeOnFillable defaults to true
 + 411545 SslConnection.DecryptedEndpoint.fill() sometimes misses a few network
   bytes

jetty-9.0.3.v20130506 - 06 May 2013
 + 404010 fix cast exception in mongodb session manager
 + 404911 WebSocketCloseTest fails spuriously
 + 405281 allow filemappedbuffers to not be used
 + 405327 Modular Start.ini
 + 405530 Wrap AsyncContext to throw ISE after complete
 + 405537 NPE in rendering JSP using SPDY and wrapped ServletRequest
 + 405570 spdy push: resource ordering and sequential push
 + 405631 Plugin gives error when its started twice
 + 405925 Redeploy with jetty-maven-plugin fails
 + 406015 Query parameters and POST queries. Fixed proxy case where the path is
   rewritten to be absolute.
 + 406202 re-enabled connector statistics
 + 406214 fix constructor for PushSynInfo ignores timeout, remove timeout for
   creating push streams in HttpTransportOverSPDY
 + 406272 Security constraints with multiple http-method-omissions can be
   incorrectly applied
 + 406390 406617 removed tiny race from handling of suspend and complete
 + 406437 Digest Auth supports out of order nc
 + 406449 Session's disconnect not detected
 + 406617 Spin in Request.recycle
 + 406618 Jetty startup in OSGi Equinox fails when using option
   jetty.home.bundle=org.eclipse.jetty.osgi.boot
 + 406753 jetty-runner contains invalid signature files
 + 406768 Improved handling of static content resources
 + 406861 IPv6 redirects fail
 + 406923 Accept CRLF or LF but not CR as line termination
 + 406962 Improve attribute names in Request
 + 407075 Do not dispatch from complete
 + 407135 Unauthorized response causes retry loop
 + 407136 @PreDestroy called after Servlet.destroy()
 + 407173 java.lang.IllegalStateException: null when using JDBCSessionManager
 + 407214 Reduce build logging of OSGi modules

jetty-9.0.2.v20130417 - 17 April 2013
 + 364921 FIN WAIT sockets
 + 402885 reuse Deflaters in GzipFilter
 + 403591 do not use the ConcurrentArrayBlockingQueue for thread pool, selector
   and async request log
 + 404511 fixed poor methods in ArrayTernaryTrie
 + 405119 Tidy up comments and code formatting for osgi
 + 405352 Servlet init-param always overridden by WebServlet annotation
 + 405364 spdy imeplement MAX_CONCURRENT_STREAMS
 + 405449 spdy improve handling of duplicate stream Ids
 + 405540 ServletContextListeners call in reverse in doStop
 + 405551 InputStreamResponseListener.await returns null when request fails
 + 405679 example other server for documentation

jetty-9.0.1.v20130408 - 08 April 2013
 + 384552 add comment to jetty-https.xml describing keymanager password
 + 385488 non existing resources in collection are just warnings
 + 392129 fixed merged of handling of timeouts after startAsync
 + 393971 Improve setParentLoaderPriorty javadoc
 + 393972 Improve WebAppContext classloading javadoc
 + 395620 do not managed inherited life cycle listeners
 + 396562 Add an implementation of RequestLog that supports Slf4j
 + 399967 Destroyables destroyed on undeploy and shutdown hook
 + 400142 ConcurrentModificationException in JDBC SessionManger
 + 400144 When loading a session fails the JDBCSessionManger produces duplicate
   session IDs
 + 400689 Add support for Proxy authentication
 + 401150 close input stream used from cached resource
 + 401806 spdy push properly pass through request and response headers for
   pushed resources
 + 402397 InputStreamResponseListener early close inputStream cause hold lock
 + 402485 reseed secure random
 + 402626 Do not required endpoint host checking by default in server and
   configure in client
 + 402666 Improve handling of TLS exceptions due to raw socket close
 + 402694 setuid as LifeCycle listener
 + 402706 HttpSession.setMaxInactiveInterval(int) does not change JDBCSession
   expiry
 + 402726 WebAppContext references old WebSocket packages in system and server
   classes
 + 402735 jetty.sh to support status which is == check
 + 402757 WebSocket client module can't be used with WebSocket server module in
   the same WAR.
 + 402833 Test harness for global error page and hide exception message from
   reason string
 + 402844 STOP.PORT & STOP.KEY behaviour has changed
 + 402982 Premature initialization of Servlets
 + 402984 WebSocket Upgrade must honor case insensitive header fields in
   upgrade request
 + 403122 Session replication fails with ClassNotFoundException when session
   attribute is Java dynamic proxy
 + 403280 Update to javax.el 2.2.4
 + 403281 jetty.sh waits for started or failure before returning
 + 403360 Named connectors
 + 403370 move frameBytes.fail() call in StandardSession.flush() outside the
   synchronized block to avoid deadlock
 + 403373 WebSocket change timeout log level from warn -> info
 + 403380 Introduce WebSocketTimeoutException to differentiate between EOF on
   write and Timeout
 + 403451 Review synchronization in SslConnection
 + 403510 HttpSession maxInactiveInterval is not serialized in HashSession
 + 403513 jetty:run goal cannot be executed twice during the maven build
 + 403570 Asynchronous Request Logging
 + 403591 do not use the ConcurrentArrayBlockingQueue for thread pool, selector
   and async request log
 + 403817 Use of WebSocket Session.close() results in invalid status code
 + 404029 port jetty-monitor to jetty-9 and activate it
 + 404036 JDBCSessionIdManager.doStart() method should not call
   cleanExpiredSessions() because Listeners can't be notified
 + 404067 If cannot connect to db fail startup of JDBCSessionIdManager
 + 404128 Add Vary headers rather than set them
 + 404176 Jetty's AnnotationConfiguration class does not scan non-jar resources
   on the container classpath
 + 404204 Exception from inputstream cause hang or timeout
 + 404283 org.eclipse.jetty.util.Scanner.scanFile() dies with an NPE if
   listFiles() returns null
 + 404323 Improved parameterization of https and SPDY
 + 404325 data constraint redirection does send default port
 + 404326 set status when Request.setHandled(true) is called
 + 404511 Replaced all StringMap usage with Tries
 + 404517 Close connection if request received after half close
 + 404610 Reintroduce ability to disallow TLS renegotiation
 + 404757 SPDY can only be built with the latest JDK version
 + 404789 Support IPv6 addresses in DoSFilter white list
 + 404881 Allow regexs for SslContextFactory.setIncludeCipherSuites() and
   .setExcludeCipherSuites()
 + 404889 SelectorManager accepts attachments with sockets
 + 404906 servlets with load-on-startup = 0 are not fired up on jetty 9 startup
 + 404958 Fixed Resource.newSystemResource striped / handling
 + 405044 Query parameters lost for non GET or POST

jetty-9.0.0.v20130308 - 08 March 2013
 + 399070 add updated version of npn-boot jar to start.ini
 + 399799 do not hold lock while calling invalidation listeners
 + 399967 Destroyables destroyed on undeploy and shutdown hook
 + 400312 ServletContextListener.contextInitialized() is not called when added
   in ServletContainerInitializer.onStartup
 + 401495 removed unused getOutputStream
 + 401531 StringIndexOutOfBoundsException for "/*" <url-pattern> of
   <jsp-property-group> fix for multiple mappings to *.jsp
 + 401641 Fixed MBean setter for String[]
 + 401642 Less verbose INFOs
 + 401643 Improved Authentication exception messages and provided quiet servlet
   exception
 + 401644 Dump does not login user already logged in
 + 401651 Abort request if maxRequestsQueuedPerDestination is reached
 + 401777 InputStreamResponseListener CJK byte (>=128) cause EOF
 + 401904 fixed getRemoteAddr to return IP instead of hostname
 + 401908 Enhance DosFilter to allow dynamic configuration of attributes
 + 401966 Ensure OSGI WebApp as Service (WebAppContext) can be deployed only
   through ServiceWebAppProvider
 + 402008 Websocket blocking write hangs when remote client dies (or is killed)
   without going thru Close handshake
 + 402048 org.eclipse.jetty.server.ShutdownMonitor doesn't stop after the jetty
   server is stopped
 + 402075 Massive old gen growth when hit by lots of non persistent
   connections.
 + 402090 httpsender PendingState cause uncertain data send to server
 + 402106 fixed URI resize in HttpParser
 + 402148 Update Javadoc for WebSocketServlet for new API
 + 402154 WebSocket / Session.setIdleTimeout(ms) should support in-place idle
   timeout changes
 + 402185 updated javascript mime-type
 + 402277 spdy proxy: fix race condition in nested push streams initiated by
   upstream server. Fix several other small proxy issues
 + 402316 HttpReceiver and null pointer exception
 + 402341 Host with default port causes redirects loop
 + 402726 WebAppContext references old WebSocket packages in system and server
   classes
 + 402757 WebSocket client module can't be used with WebSocket server module in
   the same WAR

jetty-8.1.12.v20130726 - 26 July 2013
 + 396706 CGI support parameters
 + 397193 MongoSessionManager refresh updates last access time
 + 407342 ReloadedSessionMissingClassTest uses class compiled with jdk7
 + 408529 Etags set in 304 response
 + 408600 set correct jetty.url in all pom files
 + 408642 setContentType from addHeader
 + 408662 In pax-web servlet services requests even if init() has not finished
   running
 + 408806 getParameter returns null on Multipart request if called before
   request.getPart()/getParts()
 + 408909 GzipFilter setting of headers when reset and/or not compressed
 + 409028 Jetty HttpClient does not work with proxy CONNECT method
 + 409133 Empty <welcome-file> causes StackOverflowError
 + 409436 NPE on context restart using dynamic servlet registration
 + 409449 Ensure servlets, filters and listeners added via dynamic
   registration, annotations or descriptors are cleaned on context restarts
 + 409556 FileInputStream not closed in DirectNIOBuffer
 + 410405 Avoid NPE for requestDispatcher(../)
 + 410630 MongoSessionManager conflicting session update op
 + 410750 NoSQLSessions: implement session context data persistence across
   server restarts
 + 410893 async support defaults to false for spec created servlets and filters
 + 411135 HttpClient may send proxied https requests to the proxy instead of
   the target server.
 + 411216 RequestLogHandler handles async completion
 + 411458 MultiPartFilter getParameterMap doesn't preserve multivalued
   parameters 411459  MultiPartFilter.Wrapper getParameter should use charset
   encoding of part
 + 411755 MultiPartInputStreamParser fails on base64 encoded content
 + 411909 GzipFilter flushbuffer() results in erroneous finish() call
 + 412712 HttpClient does not send the terminal chunk after partial writes
 + 412750 HttpClient close expired connections fix
 + 413371 Default JSON.Converters for List and Set
 + 413372 JSON Enum uses name rather than toString()
 + 413684 Trailing slash shows JSP source
 + 413812 Make RateTracker serializable

jetty-7.6.12.v20130726 - 26 July 2013
 + 396706 CGI support parameters
 + 397193 MongoSessionManager refresh updates last access time
 + 407342 ReloadedSessionMissingClassTest uses class compiled with jdk7
 + 408529 Etags set in 304 response
 + 408600 set correct jetty.url in all pom files
 + 408642 setContentType from addHeader
 + 408662 In pax-web servlet services requests even if init() has not finished
   running
 + 408909 GzipFilter setting of headers when reset and/or not compressed
 + 409028 Jetty HttpClient does not work with proxy CONNECT method
 + 409133 Empty <welcome-file> causes StackOverflowError
 + 409556 FileInputStream not closed in DirectNIOBuffer
 + 410630 MongoSessionManager conflicting session update op
 + 410750 NoSQLSessions: implement session context data persistence across
   server restarts
 + 411135 HttpClient may send proxied https requests to the proxy instead of
   the target server.
 + 411216 RequestLogHandler handles async completion
 + 411458 MultiPartFilter getParameterMap doesn't preserve multivalued
   parameters 411459  MultiPartFilter.Wrapper getParameter should use charset
   encoding of part
 + 411755 MultiPartInputStreamParser fails on base64 encoded content
 + 411909 GzipFilter flushbuffer() results in erroneous finish() call
 + 412712 HttpClient does not send the terminal chunk after partial writes
 + 412750 HttpClient close expired connections fix
 + 413371 Default JSON.Converters for List and Set
 + 413372 JSON Enum uses name rather than toString()
 + 413684 Trailing slash shows JSP source
 + 413812 Make RateTracker serializable

jetty-8.1.11.v20130520 - 20 May 2013
 + 402844 STOP.PORT & STOP.KEY behaviour has changed
 + 403281 jetty.sh waits for started or failure before returning
 + 403513 jetty:run goal cannot be executed twice during the maven build
 + 403570 Asynchronous Request Logging
 + 404010 fix cast exception in mongodb session manager
 + 404128 Add Vary headers rather than set them
 + 404283 org.eclipse.jetty.util.Scanner.scanFile() dies with an NPE if
   listFiles() returns null
 + 404325 data constraint redirection does send default port
 + 404517 Close connection if request received after half close
 + 404789 Support IPv6 addresses in DoSFilter white list
 + 404958 Fixed Resource.newSystemResource striped / handling
 + 405281 allow filemappedbuffers to not be used
 + 405537 NPE in rendering JSP using SPDY and wrapped ServletRequest
 + 406437 Digest Auth supports out of order nc
 + 406618 Jetty startup in OSGi Equinox fails when using option
   jetty.home.bundle=org.eclipse.jetty.osgi.boot
 + 406923 CR line termination
 + 407136 @PreDestroy called after Servlet.destroy()
 + 407173 java.lang.IllegalStateException: null when using JDBCSessionManager
 + 407931 Add toggle for failing on servlet availability
 + 407976 JDBCSessionIdManager potentially leaves server in bad state after
   startup
 + 408077 HashSessionManager leaves file handles open after being stopped
 + 408446 Multipart parsing issue with boundry and charset in ContentType
   header

jetty-8.1.10.v20130312 - 12 March 2013
 + 376273 Early EOF because of SSL Protocol Error on
   https://api-3t.paypal.com/nvp.
 + 381521 allow compress methods to be configured
 + 392129 fixed handling of timeouts after startAsync
 + 394064 ensure that JarFile instances are closed on JarFileResource.release()
 + 398649 ServletContextListener.contextDestroyed() is not called on
   ContextHandler unregistration
 + 399703 made encoding error handling consistent
 + 399799 do not hold lock while calling invalidation listeners
 + 399967 Shutdown hook calls destroy
 + 400040 NullPointerException in HttpGenerator.prepareBuffers
 + 400142 ConcurrentModificationException in JDBC SessionManger
 + 400144 When loading a session fails the JDBCSessionManger produces duplicate
   session IDs
 + 400312 ServletContextListener.contextInitialized() is not called when added
   in ServletContainerInitializer.onStartup
 + 400457 Thread context classloader hierarchy not searched when finding
   webapp's java:comp/env
 + 400859 limit max size of writes from cached content
 + 401211 Remove requirement for jetty-websocket.jar in WEB-INF/lib
 + 401317 Make Safari 5.x websocket support minVersion level error more clear
 + 401382 Prevent parseAvailable from parsing next chunk when previous has not
   been consumed. Handle no content-type in chunked request.
 + 401474 Performance problem in org.eclipse.jetty.annotation.AnnotationParser
 + 401485 zip file closed exception
 + 401531 StringIndexOutOfBoundsException for "/*" <url-pattern> of
   <jsp-property-group> fix for multiple mappings to *.jsp
 + 401908 Enhance DosFilter to allow dynamic configuration of attributes
 + 402048 org.eclipse.jetty.server.ShutdownMonitor doesn't stop after the jetty
   server is stopped
 + 402485 reseed secure random
 + 402735 jetty.sh to support status which is == check
 + 402833 Test harness for global error page and hide exception message from
   reason string

jetty-7.6.11.v20130520 - 20 May 2013
 + 402844 STOP.PORT & STOP.KEY behaviour has changed
 + 403281 jetty.sh waits for started or failure before returning
 + 403513 jetty:run goal cannot be executed twice during the maven build
 + 403570 Asynchronous Request Logging
 + 404010 fix cast exception in mongodb session manager
 + 404128 Add Vary headers rather than set them
 + 404283 org.eclipse.jetty.util.Scanner.scanFile() dies with an NPE if
   listFiles() returns null
 + 404325 data constraint redirection does send default port
 + 404517 Close connection if request received after half close
 + 404789 Support IPv6 addresses in DoSFilter white list
 + 404958 Fixed Resource.newSystemResource striped / handling
 + 405281 allow filemappedbuffers to not be used
 + 405537 NPE in rendering JSP using SPDY and wrapped ServletRequest
 + 406437 Digest Auth supports out of order nc
 + 406923 CR line termination
 + 407136 @PreDestroy called after Servlet.destroy()
 + 407173 java.lang.IllegalStateException: null when using JDBCSessionManager
 + 407976 JDBCSessionIdManager potentially leaves server in bad state after
   startup
 + 408077 HashSessionManager leaves file handles open after being stopped
 + 408446 Multipart parsing issue with boundry and charset in ContentType
   header

jetty-7.6.10.v20130312 - 12 March 2013
 + 376273 Early EOF because of SSL Protocol Error on
   https://api-3t.paypal.com/nvp.
 + 381521 allow compress methods to be configured
 + 394064 ensure that JarFile instances are closed on JarFileResource.release()
 + 398649 ServletContextListener.contextDestroyed() is not called on
   ContextHandler unregistration
 + 399703 made encoding error handling consistent
 + 399799 do not hold lock while calling invalidation listeners
 + 399967 Shutdown hook calls destroy
 + 400040 NullPointerException in HttpGenerator.prepareBuffers
 + 400142 ConcurrentModificationException in JDBC SessionManger
 + 400144 When loading a session fails the JDBCSessionManger produces duplicate
   session IDs
 + 400457 Thread context classloader hierarchy not searched when finding
   webapp's java:comp/env
 + 400859 limit max size of writes from cached content
 + 401211 Remove requirement for jetty-websocket.jar in WEB-INF/lib
 + 401317 Make Safari 5.x websocket support minVersion level error more clear
 + 401382 Prevent parseAvailable from parsing next chunk when previous has not
   been consumed. Handle no content-type in chunked request.
 + 401474 Performance problem in org.eclipse.jetty.annotation.AnnotationParser
 + 401531 StringIndexOutOfBoundsException for "/*" <url-pattern> of
   <jsp-property-group> fix for multiple mappings to *.jsp
 + 401908 Enhance DosFilter to allow dynamic configuration of attributes
 + 402048 org.eclipse.jetty.server.ShutdownMonitor doesn't stop after the jetty
   server is stopped
 + 402485 reseed secure random
 + 402735 jetty.sh to support status which is == check
 + 402833 Test harness for global error page and hide exception message from
   reason string

jetty-9.0.0.RC2 - 24 February 2013
 + Fix etc/jetty.xml TimerScheduler typo that is preventing normal startup
 + Fix etc/jetty-https.xml ExcludeCipherSuites typo that prevents SSL startup
 + Fix websocket memory use

jetty-9.0.0.RC1 - 22 February 2013
 + 227244 Remove import of backport-util-concurrent Arrays class
 + 362854 Continuation implementations may deadlock
 + 376273 Early EOF because of SSL Protocol Error on
   https://api-3t.paypal.com/nvp.
 + 381521 allow compress methods to be configured
 + 388103 Add API for tracking down upload progress
 + 394064 ensure that JarFile instances are closed on JarFileResource.release()
 + 398649 ServletContextListener.contextDestroyed() is not called on
   ContextHandler unregistration
 + 399463 add start.ini documentation for OPTIONS. Remove reference to
   start_config
 + 399520 Websocket Server Connection needs session idle timeouts
 + 399535 Websocket-client connect should have configurable connect timeout
 + 400014 Http async client DNS performance
 + 400040 NullPointerException in HttpGenerator.prepareBuffers
 + 400184 SslContextFactory change. Disable hostname verification if trustAll
   is set
 + 400255 Using WebSocket.maxMessageSize results in IllegalArgumentException
 + 400434 Add support for an OutputStream ContentProvider
 + 400457 Thread context classloader hierarchy not searched when finding
   webapp's java:comp/env
 + 400512 ClientUpgradeRequet.addExtension() should fail if extension is not
   installed
 + 400555 HttpProxyEngine: Add http version header in response
 + 400631 Calling flush() on HttpServletResponse.getOutputStream() after last
   byte of body causes EofException.
 + 400734 NPE for redirects with relative location
 + 400738 ResourceHandler doesn't support range requests
 + 400848 Redirect fails with non-encoded location URIs
 + 400849 Conversation hangs if non-first request fails when queued
 + 400859 limit max size of writes from cached content
 + 400864 Added LowResourcesMonitor
 + 401177 Make org.eclipse.jetty.websocket.api.WebSocketAdapter threadsafe
 + 401183 Handle push streams in new method StreamFrameListener.onPush()
   instead of SessionFrameListener.syn()
 + 401211 Remove requirement for jetty-websocket.jar in WEB-INF/lib
 + 401317 Make Safari 5.x websocket support minVersion level error more clear
 + 401382 Prevent parseAvailable from parsing next chunk when previous has not
   been consumed. Handle no content-type in chunked request.
 + 401414 Hostname verification fails
 + 401427 WebSocket messages sent from onConnect fail to be read by jetty
   websocket-client
 + 401474 Performance problem in org.eclipse.jetty.annotation.AnnotationParser
 + 401485 zip file closed exception

jetty-9.0.0.RC0 - 01 February 2013
 + 362226 HttpConnection "wait" call causes thread resource exhaustion
 + 370384 jetty-aggregate not used in jetty-distribution
 + 381351 defaults for keymanager and trustmanager come from their factories
   and not hardcoded
 + 381521 Only set Vary header when content could be compressed
 + 381689 Allow jetty-runner to specify listen host along with listen port
 + 382237 support non java JSON classes
 + 385306 added getURI method
 + 391248 fixing localhost checking in statistics servlet
 + 391249 fix for invalid XML node dispatchedTimeMean in statistics servlet
 + 391345 fix missing br tag in statistics servlet
 + 393933 remove deprecated classes/methods and consolidate some static methods
   to SslContextFactory
 + 393968 fix typo in javadoc
 + 394541 remove continuation jar from distro, add as dep to test-jetty-webapp
 + 395232 UpgradeRequest object passed to createWebSocket() has null Session
 + 395444 Disabling Websocket Compress Extensions (not working with Chrome /
   deflate problem)
 + 396428 Test for WebSocket masking on client fragments per RFC 6455 Sec 5.1
 + 396574 add JETTY_HOME as a location for pid to be found
 + 396606 make spdy proxy capable of receiving SPDY and talk HTTP to the
   upstream server
 + 397168 backed of test timing
 + 397769 TimerScheduler does not relinquish cancelled tasks
 + 398872 SslConnection should not be notified of idle timeouts. First
   solution. Merge branch 'ssl_idle_timeout_ignored'.
 + 399132 check parent dir of session store against file to be removed
 + 399173 UpgradeRequest.getParameterMap() should never return null
 + 399242 Reduce/eliminate false sharing in BlockingArrayQueue
 + 399319 Request.getURI() may return negative ports
 + 399324 HttpClient does not handle correctly UnresolvedAddressException
 + 399343 OnWebSocketConnect should use api.Session parameter instead
 + 399344 Add missing @OnWebSocketError annotation
 + 399397 websocket-client needs better upgrade failure checks
 + 399421 Add websocket.api.Session.disconnect() for harsh low level connection
   disconnect
 + 399515 Websocket-client connect issues should report to websocket onError
   handlers
 + 399516 Websocket UpgradeException should contain HTTP Request/Response
   information
 + 399566 Running org.eclipse.jetty.server.session.MaxInactiveMigrationTest
   produces stack trace
 + 399568 OSGi tests can't find websocket classes
 + 399576 Server dumpStdErr throws exception if server is stopping
 + 399669 Remove WebSocketConnection in favor of websocket.api.Session
 + 399689 Websocket RFC6455 extension handshake fails if server doesn't have
   extension
 + 399703 made encoding error handling consistent
 + 399721 Change <Ref id= ...> to <Ref refid= ...>

jetty-9.0.0.M5 - 19 January 2013
 + 367638 throw exception for excess form keys
 + 381521 Only set Vary header when content could be compressed
 + 391623 Making --stop with STOP.WAIT perform graceful shutdown
 + 393158 java.lang.IllegalStateException when sending an empty InputStream
 + 393220 remove dead code from ServletHandler and log ServletExceptions in
   warn instead of debug
 + 393733 WebSocketClient interface should support multiple connections
 + 395885 ResourceCache should honor useFileMappedBuffer if set
 + 396253 FilterRegistration wrong order
 + 396459 Log specific message for empty request body for multipart mime
   requests
 + 396500 HttpClient Exchange takes forever to complete when less content sent
   than Content-Length
 + 396886 MultiPartFilter strips bad escaping on filename="..."
 + 397110 Accept %uXXXX encodings in URIs
 + 397111 Tolerate empty or excessive whitespace preceeding MultiParts
 + 397112 Requests with byte-range throws NPE if requested file has no mimetype
   (eg no file extension)
 + 397114 run-forked with waitForChild=false can lock up
 + 397130 maxFormContentSize set in jetty.xml is ignored
 + 397190 improve ValidUrlRule to iterate on codepoints
 + 397321 Wrong condition in default start.config for annotations
 + 397535 Support pluggable alias checking to support symbolic links
 + 397769 TimerScheduler does not relinquish cancelled tasks
 + 398105 Clean up WebSocketPolicy
 + 398285 ProxyServlet mixes cookies from different clients
 + 398337 UTF-16 percent encoding in UTF-16 form content
 + 398582 Move lib/jta jar into lib/jndi
 + JETTY-1533 handle URL with no path

jetty-9.0.0.M4 - 21 December 2012
 + 392417 Prevent Cookie parsing interpreting unicode chars
 + 393220 remove dead code from ServletHandler and log ServletExceptions in
   warn instead of debug
 + 393770 Error in ContextHandler.setEventListeners(EventListener[])
 + 394210 spdy api rename stream.syn() to stream.push()
 + 394211 spdy: Expose RemoteServerAddress and LocalServerAddress in
   StandardSession
 + 394294 Start web-bundles started before jetty
 + 394370 Add integration test for client resetting SPDY push SYN's
 + 394514 Preserve URI parameters in sendRedirect
 + 394552 HEAD requests don't work for jetty-client
 + 394719 remove regex from classpath matching
 + 394829 Session can not be restored after SessionManager.setIdleSavePeriod
   has saved the session
 + 394839 Allow multipart mime with no boundary
 + 394854 optimised promise implementation
 + 394870 Make enablement of remote access to test webapp configurable in
   override-web.xml
 + 395168 fix unavailable attributes when return type has annotation on super
   class
 + 395215 Multipart mime with just LF and no CRLF: add test for legacy filter
 + 395220 New InputStream extension to allow a mix of EOL styles between
   headers and content
 + 395312 log.warn if a SPDY stream gets committed twice
 + 395313 HttpTransportOverSPDY.send() does not rethrow exceptions, but call
   Callback.failed() only
 + 395314 Add missing flush() call after StandardSession.complete() has been
   called. Some test cleanup.
 + 395344 Move JSR-356 (Java WebSocket API) work off to Jetty 9.1.x
 + 395380 add ValidUrlRule to jetty-rewrite
 + 395394 allow logging from boot classloader
 + 395574 port jetty-runner and StatisticsServlet to jetty-9
 + 395605 class cast exception in XMLConfiguration fixed
 + 395649 add jetty-setuid back into jetty 9 and distribution
 + 395794 slightly modified fix for empty file extenstion to mime type mapping
   Added a default, so it will also work with unknown file extensions
 + 396036 SPDY send controlFrames even if Stream is reset to avoid breaking the
   compression context
 + 396193 spdy remove timeout parameters from api and move them to the Info*
   classes
 + 396459 Log specific message for empty request body for multipart mime
   requests
 + 396460 Make ServerConnector configurable with jetty-maven-plugin
 + 396472 org.eclipse.jetty.websocket needs to be removed from serverclasses as
   it should only be a systemclass
 + 396473 JettyWebXMlConfiguration does not reset serverclasses
 + 396474 add websocket server classes to jetty-maven-plugin classpath
 + 396475 Remove unneeded websocket-server dependency from test-jetty-webapp
 + 396518 Websocket AB Tests should test for which side disconnected and
   closed.wasClean
 + 396687 missing jetty-io dependency in jetty-servlets
 + JETTY-796 jetty ant plugin improvements

jetty-9.0.0.M3 - 20 November 2012
 + 391623 Add option to --stop to wait for target jetty to stop
 + 392237 Port test-integration to jetty-9
 + 392492 expect headers only examined for requests>=HTTP/1.1
 + 392850 ContextLoaderListener not called in 9.0.0.M1 and M2
 + 393075 1xx, 204, 304 responses ignore headers that suggest content
 + 393832 start connectors last
 + 393947 additional tests
 + 394143 add jetty-all aggregate via release profile
 + 394144 add jetty-jaspi

jetty-8.1.9.v20130131 - 31 January 2013
 + 362226 HttpConnection "wait" call causes thread resource exhaustion
 + 367638 throw exception for excess form keys
 + 381521 Only set Vary header when content could be compressed
 + 382237 support non java JSON classes
 + 391248 fixing localhost checking in statistics servlet
 + 391249 fix for invalid XML node dispatchedTimeMean in statistics servlet
 + 391345 fix missing br tag in statistics servlet
 + 391623 Add option to --stop to wait for target jetty to stop
 + 392417 Prevent Cookie parsing interpreting unicode chars
 + 392492 expect headers only examined for requests>=HTTP/1.1
 + 393075 1xx 204 and 304 ignore all headers suggesting content
 + 393158 java.lang.IllegalStateException when sending an empty InputStream
 + 393220 remove dead code from ServletHandler and log ServletExceptions in
   warn instead of debug
 + 393947 additional tests
 + 393968 fix typo in javadoc
 + 394294 A web-bundle started before jetty-osgi should be deployed as a webapp
   when jetty-osgi starts
 + 394514 Preserve URI parameters in sendRedirect
 + 394541 remove continuation jar from distro, add as dep to test-jetty-webapp
 + 394719 remove regex from classpath matching
 + 394811 Make JAASLoginService log login failures to DEBUG instead of WARN
   Same for some other exceptions.
 + 394829 Session can not be restored after SessionManager.setIdleSavePeriod
   has saved the session
 + 394839 Allow multipart mime with no boundary
 + 394870 Make enablement of remote access to test webapp configurable in
   override-web.xml
 + 395215 Multipart mime with just LF and no CRLF
 + 395380 add ValidUrlRule to jetty-rewrite
 + 395394 allow logging from boot classloader
 + 396253 FilterRegistration wrong order
 + 396459 Log specific message for empty request body for multipart mime
   requests
 + 396500 HttpClient Exchange takes forever to complete when less content sent
   than Content-Length
 + 396574 add JETTY_HOME as a location for pid to be found
 + 396886 MultiPartFilter strips bad escaping on filename="..."
 + 397110 Accept %uXXXX encodings in URIs
 + 397111 Tolerate empty or excessive whitespace preceeding MultiParts
 + 397112 Requests with byte-range throws NPE if requested file has no mimetype
   (eg no file extension)
 + 397130 maxFormContentSize set in jetty.xml is ignored
 + 397190 improve ValidUrlRule to iterate on codepoints
 + 397321 Wrong condition in default start.config for annotations
 + 397535 Support pluggable alias checking to support symbolic links
 + 398337 UTF-16 percent encoding in UTF-16 form content
 + 399132 check parent dir of session store against file to be removed
 + JETTY-1533 handle URL with no path

jetty-7.6.9.v20130131 - 31 January 2013
 + 362226 HttpConnection "wait" call causes thread resource exhaustion
 + 367638 throw exception for excess form keys
 + 381521 Only set Vary header when content could be compressed
 + 382237 support non java JSON classes
 + 391248 fixing localhost checking in statistics servlet
 + 391249 fix for invalid XML node dispatchedTimeMean in statistics servlet
 + 391345 fix missing br tag in statistics servlet
 + 391623 Add option to --stop to wait for target jetty to stop
 + 392417 Prevent Cookie parsing interpreting unicode chars
 + 392492 expect headers only examined for requests>=HTTP/1.1
 + 393075 1xx 204 and 304 ignore all headers suggesting content
 + 393220 remove dead code from ServletHandler and log ServletExceptions in
   warn instead of debug
 + 393947 additional tests
 + 393968 fix typo in javadoc
 + 394514 Preserve URI parameters in sendRedirect
 + 394541 remove continuation jar from distro, add as dep to test-jetty-webapp
 + 394719 remove regex from classpath matching
 + 394811 Make JAASLoginService log login failures to DEBUG instead of WARN
   Same for some other exceptions.
 + 394829 Session can not be restored after SessionManager.setIdleSavePeriod
   has saved the session
 + 394839 Allow multipart mime with no boundary
 + 395215 Multipart mime with just LF and no CRLF
 + 395380 add ValidUrlRule to jetty-rewrite
 + 395394 allow logging from boot classloader
 + 396459 Log specific message for empty request body for multipart mime
   requests
 + 396500 HttpClient Exchange takes forever to complete when less content sent
   than Content-Length
 + 396574 add JETTY_HOME as a location for pid to be found
 + 396886 MultiPartFilter strips bad escaping on filename="..."
 + 397110 Accept %uXXXX encodings in URIs
 + 397111 Tolerate empty or excessive whitespace preceeding MultiParts
 + 397112 Requests with byte-range throws NPE if requested file has no mimetype
   (eg no file extension)
 + 397130 maxFormContentSize set in jetty.xml is ignored
 + 397190 improve ValidUrlRule to iterate on codepoints
 + 397321 Wrong condition in default start.config for annotations
 + 397535 Support pluggable alias checking to support symbolic links
 + 398337 UTF-16 percent encoding in UTF-16 form content
 + 399132 check parent dir of session store against file to be removed
 + JETTY-1533 handle URL with no path
 + 394215 Scheduled tasks throwing exceptions kill java.util.Timer thread
 + 394232 add jetty-ant into jetty9
 + 394357 Make JarResource constructors protected
 + 394370 Add unit tests for HttpTransportOverSPDY.send()
 + 394383 add logging of the SSLEngine
 + 394545 Add jetty-jaas dependency to jetty-maven-plugin
 + 394671 Fix setting loglevel on commandline, organize import, fix javadoc
 + JETTY-846 Support maven-war-plugin configuration for jetty-maven-plugin; fix
   NPE

jetty-9.0.0.M2 - 06 November 2012
 + 371170 MongoSessionManager LastAccessTimeTest fails
 + 391877 org.eclipse.jetty.webapp.FragmentDescriptor incorrectly reporting
   duplicate others for after ordering
 + 392237 Split jaas from jetty-plus into jetty-jaas and port the
   test-jaas-webapp from codehaus
 + 392239 Allow no error-code or exception for error-pages
 + 392304 fixed intermittent client SSL failure. Correctly compact in flip2fill
 + 392525 Add option to --stop-wait to specify timeout
 + 392641 JDBC Sessions not scavenged if expired during downtime
 + 392812 MongoSessionIDManager never purges old sessions
 + 392959 Review HttpClient.getConversation(long)
 + 393014 Mongodb purgevalid using query for purgeinvalid
 + 393015 Mongodb purge not rescheduled
 + 393075 Jetty WebSocket client cannot connect to Tomcat WebSocket Server
 + 393218 add xsd=application/xml mime mapping to defaults
 + 393291 Confusing log entry about (non) existing webAppSourceDirectory
 + 393303 use jetty-web.xml to explicitly add the jetty packages that need
   visability.   This commit also sucked in some changes made to help with the
   documentation process (improving deployer configuration management
 + 393363 Use Locale.ENGLISH for all toUpperCase and toLowerCase calls
 + 393368 min websocket version
 + 393383 delay onClose call until closeOut is done
 + 393494 HashSessionManager can't delete unrestorable sessions on Windows
 + JETTY-1547 Jetty does not honor web.xml
   web-app/jsp-config/jsp-property-group/default-content-type
 + JETTY-1549 jetty-maven-plugin fails to reload the LoginService properly
 + JETTY-1550 virtual WEB-INF not created if project has overlays

jetty-8.1.8.v20121106 - 06 November 2012
 + 371170 MongoSessionManager LastAccessTimeTest fails
 + 388675 Non utf8 encoded query strings not decoded to parameter map using
   queryEncoding
 + 388706 Avoid unnecessary indirection through Charset.name
 + 389390 AnnotationConfiguration is ignored if the metadata-complete attribute
   is present in an override descriptor regardless of the value
 + 389452 if web-fragment metadata-complete==true still scan its related jar if
   there there is a ServletContainerInitializer, ensure webapp restarts work
 + 389686 Fix reference to org.eclipse.jetty.util.log.stderr.LONG system
   property in javadoc for StdErrLog
 + 389956 Bad __context set in WebAppContext.start sequence with respect to ENC
   setup
 + 389965 OPTIONS should allow spaces in comma separated list
 + 390108 Servlet 3.0 API for programmatic login doesn't appear to work
 + 390161 Apply DeferredAuthentication fix to jaspi
 + 390163 Implement ServletRegistration.Dynamic.setServletSecurity
 + 390503 http-method-omission element not being processed
 + 390560 The method AnnotationParser.getAnnotationHandlers(String) always
   returns a empty collection.
 + 391080 Multipart temp files can be left on disk from Request.getPart and
   getParts
 + 391082 No exception if multipart input stream incomplete
 + 391188 Files written with Request.getPart().write(filename) should not be
   auto-deleted
 + 391483 fix bad javadoc example in shutdown handler
 + 391622 Be lenient on RFC6265 restriction on duplicate cookie names in same
   response
 + 391623 Add option to --stop to wait for target jetty to stop
 + 391877 org.eclipse.jetty.webapp.FragmentDescriptor incorrectly reporting
   duplicate others for after ordering
 + 392239 Allow no error-code or exception for error-pages
 + 392525 Add option to --stop-wait to specify timeout
 + 392641 JDBC Sessions not scavenged if expired during downtime
 + 392812 MongoSessionIDManager never purges old sessions
 + 393014 Mongodb purgevalid using query for purgeinvalid
 + 393015 Mongodb purge not rescheduled
 + 393075 Jetty WebSocket client cannot connect to Tomcat WebSocket Server
 + 393218 add xsd=application/xml mime mapping to defaults
 + 393363 Use Locale.ENGLISH for all toUpperCase and toLowerCase calls
 + 393368 min websocket version
 + 393383 delay onClose call until closeOut is done
 + 393494 HashSessionManager can't delete unrestorable sessions on Windows
 + JETTY-1547 Jetty does not honor web.xml
   web-app/jsp-config/jsp-property-group/default-content-type

jetty-7.6.8.v20121106 - 06 November 2012
 + 371170 MongoSessionManager LastAccessTimeTest fails
 + 388675 Non utf8 encoded query strings not decoded to parameter map using
   queryEncoding
 + 389686 Fix reference to org.eclipse.jetty.util.log.stderr.LONG system
   property in javadoc for StdErrLog
 + 389956 Bad __context set in WebAppContext.start sequence with respect to ENC
   setup
 + 389965 OPTIONS should allow spaces in comma separated list
 + 390161 Apply DeferredAuthentication fix to jaspi
 + 390560 The method AnnotationParser.getAnnotationHandlers(String) always
   returns a empty collection.
 + 391483 fix bad javadoc example in shutdown handler
 + 391622 Be lenient on RFC6265 restriction on duplicate cookie names in same
   response
 + 391623 Add option to --stop to wait for target jetty to stop
 + 392239 Allow no error-code or exception for error-pages
 + 392525 Add option to --stop-wait to specify timeout
 + 392641 JDBC Sessions not scavenged if expired during downtime
 + 392812 MongoSessionIDManager never purges old sessions
 + 393014 Mongodb purgevalid using query for purgeinvalid
 + 393015 Mongodb purge not rescheduled
 + 393075 Jetty WebSocket client cannot connect to Tomcat WebSocket Server
 + 393218 add xsd=application/xml mime mapping to defaults
 + 393363 Use Locale.ENGLISH for all toUpperCase and toLowerCase calls
 + 393368 min websocket version
 + 393383 delay onClose call until closeOut is done
 + 393494 HashSessionManager can't delete unrestorable sessions on Windows

jetty-9.0.0.M1 - 15 October 2012
 + 369349 directory with spaces --dry-run fix
 + 385049 fix issue with pipelined connections when switching protocols
 + 387896 populate session in SessionAuthentication as a valueBound in addition
   to activation so it is populate when needed
 + 387919 throw EOFException on early eof from client on http requests
 + 387943 Catch CNFE when no jstl jars are installed
 + 387953 jstl does not work with jetty-7 in osgi
 + 388072 GZipFilter incorrectly gzips when Accept-Encoding: gzip; q=0
 + 388073 null session id from cookie causes NPE fixed
 + 388079 AbstractHttpConnection. Flush the buffer before shutting output down
   on error condition
 + 388102 Jetty HttpClient memory leaks when sending larger files
 + 388393 WebAppProvider doesn't work alongside OSGi deployer
 + 388502 handle earlyEOF with 500
 + 388652 Do not flush on handle return if request is suspended
 + 388675 Non utf8 encoded query strings not decoded to parameter map using
   queryEncoding
 + 388706 Avoid unnecessary indirection through Charset.name
 + 388895 Update dependencies for jetty-jndi
 + 389390 AnnotationConfiguration is ignored if the metadata-complete attribute
   is present in an override descriptor regardless of the value
 + 389452 if web-fragment metadata-complete==true still scan its related jar if
   there there is a ServletContainerInitializer, ensure webapp restarts work
 + 389686 Fix reference to org.eclipse.jetty.util.log.stderr.LONG system
   property in javadoc for StdErrLog
 + 389956 Bad __context set in WebAppContext.start sequence with respect to ENC
   setup
 + 389965 OPTIONS should allow spaces in comma separated list
 + 390108 Servlet 3.0 API for programmatic login doesn't appear to work
 + 390161 Apply DeferredAuthentication fix to jaspi
 + 390163 Implement ServletRegistration.Dynamic.setServletSecurity
 + 390256 Remove Jetty6 Support
 + 390263 Sec-WebSocket-Extensions from Chrome and Safari badly handled
 + 390503 http-method-omission element not being processed
 + 390560 The method AnnotationParser.getAnnotationHandlers(String) always
   returns a empty collection.
 + 391080 Multipart temp files can be left on disk from Request.getPart and
   getParts
 + 391082 No exception if multipart input stream incomplete
 + 391140 Implement x-webkit-deflate-frame extension as-used by Chrome/Safari
 + 391188 Files written with Request.getPart().write(filename) should not be
   auto-deleted
 + 391483 fix bad javadoc example in shutdown handler
 + 391588 WebSocket Client does not set masking on close frames
 + 391590 WebSocket client needs ability to set requested extensions
 + 391591 WebSocket client should support x-webkit-deflate-frame
 + 391622 Be lenient on RFC6265 restriction on duplicate cookie names in same
   response
 + 391623 Add option to --stop to wait for target jetty to stop
 + JETTY-1515 Include cookies on 304 responses from DefaultServlet
 + JETTY-1532 HTTP headers decoded with platform's default encoding
 + JETTY-1541 fixed different behaviour for single byte writes
 + JETTY-1547 Jetty does not honor web.xml
   web-app/jsp-config/jsp-property-group/default-content-type

jetty-9.0.0.M0 - 21 September 2012
 + 380924 xmlconfiguration <Configure and <New supports named constructors
   including dynamic ordering of parameters
 + 380928 Implement new websocket close code
 + 385448 migrate jetty jmx usage to be annotation based
 + 387928 retire jetty-ajp
 + 389639 set plugin version for jetty-jspc-maven-plugin

jetty-8.1.7.v20120910 - 10 September 2012
 + 388895 Update dependencies for jetty-jndi
 + fix busy logging statement re: sessions

jetty-7.6.7.v20120910 - 10 September 2012
 + 388895 Update dependencies for jetty-jndi
 + fix busy logging statement re: sessions

jetty-8.1.6.v20120903 - 03 September 2012
 + 347130 Empty getResourcePaths due to ZipFileClosedException
 + 367591 Support Env variables in XmlConfiguration
 + 377055 Prevent webapp classloader leaks
 + 379207 backported fixes from jetty-9 to make hierarchy work
 + 379423 Jetty URL Decoding fails for certain international characters
 + 383304 Reset PrintWriter on response recycle
 + 384847 better name
 + 385049 fix issue with pipelined connections when switching protocols
 + 385651 Message 'Address already in use' not specific enough
 + 385925 make SslContextFactory.setProtocols and
   SslContextFactory.setCipherSuites preserve the order of the given parameters
 + 386010 JspRuntimeContext rewraps System.err
 + 386591 add UnixCrypt note to about.html
 + 386714 used deferred auth for form login and error pages
 + 387896 populate session in SessionAuthentication as a valueBound in addition
   to activation so it is populate when needed
 + 387943 Catch CNFE when no jstl jars are installed
 + 387953 jstl does not work with jetty-7 in osgi
 + 388072 GZipFilter incorrectly gzips when Accept-Encoding: gzip; q=0
 + 388073 null session id from cookie causes NPE fixed
 + 388102 Jetty HttpClient memory leaks when sending larger files
 + 388393 WebAppProvider doesn't work alongside OSGi deployer
 + 388502 handle earlyEOF with 500
 + 388652 Do not flush on handle return if request is suspended
 + JETTY-1501 Setting custom error response message changes page title
 + JETTY-1515 Include cookies on 304 responses from DefaultServlet
 + JETTY-1527 handle requests with URIs like http://host  (ie no / )
 + JETTY-1529 Ensure new session that has just been authenticated does not get
   renewed
 + JETTY-1532 HTTP headers decoded with platform's default encoding
 + JETTY-1541 fixed different behaviour for single byte writes

jetty-7.6.6.v20120903 - 03 September 2012
 + 347130 Empty getResourcePaths due to ZipFileClosedException
 + 367591 Support Env variables in XmlConfiguration
 + 377055 Prevent webapp classloader leaks
 + 379207 backported fixes from jetty-9 to make hierarchy work
 + 379423 Jetty URL Decoding fails for certain international characters
 + 383304 Reset PrintWriter on response recycle
 + 384847 better name
 + 385049 fix issue with pipelined connections when switching protocols
 + 385651 Message 'Address already in use' not specific enough
 + 386010 JspRuntimeContext rewraps System.err
 + 386591 add UnixCrypt note to about.html
 + 386714 used deferred auth for form login and error pages
 + 387896 populate session in SessionAuthentication as a valueBound in addition
   to activation so it is populate when needed
 + 387943 Catch CNFE when no jstl jars are installed
 + 387953 jstl does not work with jetty-7 in osgi
 + 388072 GZipFilter incorrectly gzips when Accept-Encoding: gzip; q=0
 + 388073 null session id from cookie causes NPE fixed
 + 388102 Jetty HttpClient memory leaks when sending larger files
 + 388393 WebAppProvider doesn't work alongside OSGi deployer
 + 388502 handle earlyEOF with 500
 + 388652 Do not flush on handle return if request is suspended
 + JETTY-1501 Setting custom error response message changes page title
 + JETTY-1515 Include cookies on 304 responses from DefaultServlet
 + JETTY-1527 handle requests with URIs like http://host  (ie no / )
 + JETTY-1529 Ensure new session that has just been authenticated does not get
   renewed
 + JETTY-1532 HTTP headers decoded with platform's default encoding
 + JETTY-1541 fixed different behaviour for single byte writes
 + 385925 make SslContextFactory.setProtocols and
   SslContextFactory.setCipherSuites preserve the order of the given parameters

jetty-8.1.5.v20120716 - 16 June 2012
 + 376717 Balancer Servlet with round robin support, contribution, added
   missing license
 + 379250 Server is added to shutdown hook twice
 + 380866 maxIdleTime set to 0 after session migration
 + 381399 Unable to stop a jetty instance that has not finished starting
 + 381401 Print log warning when stop attempt made with incorrect STOP.KEY
 + 381402 Make ContextHandler take set of protected directories
 + 381521 set Vary:Accept-Encoding header for content that might be compressed
 + 381639 CrossOriginFilter does not support Access-Control-Expose-Headers
 + 381712 Support all declared servlets that implement
   org.apache.jasper.servlet.JspServlet
 + 381825 leave URI params in forwarded requestURI
 + 381876 Monitor should wait for child to finish before exiting
 + 382343 Jetty XML support for Map is broken
 + 383251 500 for SocketExceptions
 + 383881 WebSocketHandler sets request as handled
 + 384254 revert change to writable when not dispatched
 + 384280 Implement preliminary ServletRegistrations
 + 384847 CrossOriginFilter is not working
 + 384896 JDBCSessionManager fails to load existing sessions on oracle when
   contextPath is /
 + 384980 Jetty client unable to recover from Time outs when connection count
   per address hits max.
 + 385138 add getter for session path and max cookie age that seemed to
   disappear in a merge long ago
 + JETTY-1523 It is imposible to map servlet to "/" using
   WebApplicationInitializer
 + JETTY-1525 Show handle status in response debug message
 + JETTY-1530 refine search control on ldap login module

jetty-7.6.5.v20120716 - 16 July 2012
 + 376717 Balancer Servlet with round robin support, contribution, added
   missing license
 + 379250 Server is added to shutdown hook twice
 + 380866 maxIdleTime set to 0 after session migration
 + 381399 Unable to stop a jetty instance that has not finished starting
 + 381401 Print log warning when stop attempt made with incorrect STOP.KEY
 + 381402 Make ContextHandler take set of protected directories
 + 381521 set Vary:Accept-Encoding header for content that might be compressed
 + 381639 CrossOriginFilter does not support Access-Control-Expose-Headers
 + 381712 Support all declared servlets that implement
   org.apache.jasper.servlet.JspServlet
 + 381825 leave URI params in forwarded requestURI
 + 381876 Monitor should wait for child to finish before exiting
 + 382343 Jetty XML support for Map is broken
 + 383251 500 for SocketExceptions
 + 383881 WebSocketHandler sets request as handled
 + 384254 revert change to writable when not dispatched
 + 384847 CrossOriginFilter is not working
 + 384896 JDBCSessionManager fails to load existing sessions on oracle when
   contextPath is /
 + 384980 Jetty client unable to recover from Time outs when connection count
   per address hits max.
 + JETTY-1525 Show handle status in response debug message
 + JETTY-1530 refine search control on ldap login module

jetty-8.1.4.v20120524 - 24 May 2012
 + 367608 ignore the aysncrequestreadtest as it is known to fail and is waiting
   for a fix
 + 371853 Support bundleentry: protocol for webapp embedded as directory in
   osgi bundle
 + 373620 Add ch.qos.logback.access.jetty to the Import-Package for
   jetty-osgi-boot-logback bundle
 + 376152 apply context resources recursively
 + 376801 Make JAAS login modules useable without jetty infrastructure
 + 377323 Request#getParts() throws ServletException when it should be throwing
   IllegalStateException
 + 377391 Manifest updates to jetty-osgi-boot-logback
 + 377492 NPE if jsp taglibs bundle not deployed
 + 377550 set charset when content type is set
 + 377587 ConnectHandler write will block on partial write
 + 377610 New session not timed out if an old session is invalidated in scope
   of same request
 + 377709 Support for RequestParameterCallback missing
 + 378242 Re-extract war on restart if incomplete extraction
 + 378273 Remove default Bundle-Localization header
 + 378487 Null out contextPath on Request.recycle
 + 379015 Use factored jetty xml config files for defaults
 + 379046 avoid closing idle connections from selector thread
 + 379089 DefaultServlet ignores its resourceBase and uses context's
   ResourceCollection when listing diretories
 + 379194 ProxyServlet enhancement to enable easy creation of alternative
   HttpClient implementations
 + 379909 FormAuthenticator Rembers only the URL of first Request before
   authentication
 + 380034 last modified times taken from JarEntry for JarFile resources
 + 380212 Clear buffer if parsing fails due to full buffer
 + 380222 JettyPolicyRuntimeTest failure

jetty-7.6.4.v20120524 - 24 May 2012
 + 367608 ignore the aysncrequestreadtest as it is known to fail and is waiting
   for a fix
 + 371853 Support bundleentry: protocol for webapp embedded as directory in
   osgi bundle
 + 373620 Add ch.qos.logback.access.jetty to the Import-Package for
   jetty-osgi-boot-logback bundle
 + 376152 apply context resources recursively
 + 376801 Make JAAS login modules useable without jetty infrastructure
 + 377391 Manifest updates to jetty-osgi-boot-logback
 + 377492 NPE when deploying a Web Application Bundle with unresolved
   Require-TldBundle
 + 377550 set charset when content type is set
 + 377587 ConnectHandler write will block on partial write
 + 377610 New session not timed out if an old session is invalidated in scope
   of same request
 + 377709 Support for RequestParameterCallback missing
 + 378242 Re-extract war on restart if incomplete extraction
 + 378273 Remove default Bundle-Localization header
 + 378487 Null out contextPath on Request.recycle
 + 379015 Use factored jetty xml config files for defaults
 + 379046 avoid closing idle connections from selector thread
 + 379089 DefaultServlet ignores its resourceBase and uses context's
   ResourceCollection when listing diretories
 + 379194 ProxyServlet enhancement to enable easy creation of alternative
   HttpClient implementations
 + 379909 FormAuthenticator Rembers only the URL of first Request before
   authentication
 + 380034 last modified times taken from JarEntry for JarFile resources
 + 380212 Clear buffer if parsing fails due to full buffer
 + 380222 JettyPolicyRuntimeTest failure

jetty-8.1.3.v20120416 - 16 April 2012
 + 349110 MultiPartFilter records the content-type in request params
 + 367172 Remove detection for slf4j NOPLogger
 + 372678 Embedded Examples need updates for new LoginService requirement
 + 373269 Make ServletHandler.notFound() method impl do nothing - override to
   send back 404.
 + 373421 address potential race condition related to the nonce queue removing
   the same nonce twice
 + 373952 bind called too frequently on refresh
 + 374018 correctly handle requestperminuted underflow
 + 374152 jetty-all-server MANIFEST contains wrong import:
   javax.servlet.annotation;version="[2.6,3)"
 + 374252 SslConnection.onClose() does not forward to nested connection
 + 374258 SPDY leaks SSLEngines. Made the test more reliable
 + 374367 NPE in QueuedThreadPool.dump() with early java6 jvms
 + 374475 Response.sendRedirect does not encode UTF-8 characters properly
 + 374881 Set copyWebInf to false by default
 + 374891 enhancement to how ProxyServlet determines the proxy target
 + 375009 Filter initialization error will throw MultiException
 + 375083 Flow control should take in account window size changes from
   concurrent SETTINGS
 + 375096 If starting a server instance fails in osgi it is cleaned up
 + 375490 NPE with --help on command line
 + 375509 Stalled stream stalls other streams or session control frames. Now
   using a "death pill" instead of a boolean in order to avoid race conditions
   where DataInfos were read from the queue (but the boolean not updated yet),
   and viceversa.
 + 375594 fixed SSL tests so they are not order dependent
 + 375709 Ensure resolveTempDirectory failure does not deadlock; improve error
   message
 + 375906 Part.getHeader method not case insensitive
 + 375970 HttpServletRequest.getRemoteAddr() returns null when HTTP is over
   SPDY.
 + 376201 HalfClosed state not handled properly. Addendum to restore previous
   behavior, where a closed stream was also half closed.
 + 376324 <max-file-size> is not respected in <multipart-config>
 + JETTY-1495 Ensure dynamic servlet addition does not cause servlets to be
   inited.
 + JETTY-1500 form parameters from multipart request not available via
   request.getParameter
 + JETTY-1504 HttpServletResponseWrapper ignored when using asyncContext?

jetty-7.6.3.v20120416 - 16 April 2012
 + 367172 Remove detection for slf4j NOPLogger
 + 373269 Make ServletHandler.notFound() method impl do nothing - override to
   send back 404.
 + 373421 address potential race condition related to the nonce queue removing
   the same nonce twice
 + 373952 bind called too frequently on refresh
 + 374018 correctly handle requestperminuted underflow
 + 374252 SslConnection.onClose() does not forward to nested connection
 + 374258 SPDY leaks SSLEngines. Made the test more reliable
 + 374367 NPE in QueuedThreadPool.dump() with early java6 jvms
 + 374475 Response.sendRedirect does not encode UTF-8 characters properly
 + 374881 Set copyWebInf to false by default
 + 374891 enhancement to how ProxyServlet determines the proxy target
 + 375009 Filter initialization error will throw MultiException
 + 375083 Flow control should take in account window size changes from
   concurrent SETTINGS
 + 375096 If starting a server instance fails in osgi it is cleaned up
 + 375490 NPE with --help on command line
 + 375509 Stalled stream stalls other streams or session control frames. Now
   using a "death pill" instead of a boolean in order to avoid race conditions
   where DataInfos were read from the queue (but the boolean not updated yet),
   and viceversa.
 + 375594 fixed SSL tests so they are not order dependent
 + 375709 Ensure resolveTempDirectory failure does not deadlock; improve error
   message
 + 375970 HttpServletRequest.getRemoteAddr() returns null when HTTP is over
   SPDY.
 + 376201 HalfClosed state not handled properly. Addendum to restore previous
   behavior, where a closed stream was also half closed.
 + JETTY-1504 HttpServletResponseWrapper ignored when using asyncContext?

jetty-8.1.2.v20120308 - 08 March 2012
 + 370387 SafariWebsocketDraft0Test failure during build
 + 371168 Update ClientCrossContextSessionTest
 + 372093 handle quotes in Require-Bundle manifest string
 + 372457 Big response + slow clients + pipelined requests cause Jetty spinning
   and eventually closing connections. Added a TODO for a method renaming that
   will happen in the next major release (to avoid break implementers).
 + 372487 JDBCSessionManager does not work with Oracle
 + 372806 Command line should accept relative paths for xml config files
 + 373037 jetty.server.Response.setContentLength(int) should not close a Writer
   when length=0
 + 373162 add improved implementation for getParameterMap(), needs a test
   though and the existing setup doesn't seem like it would easily support the
   needed test so need to do that still
 + 373306 Set default user agent extraction pattern for UserAgentFilter
 + 373567 cert validation issue with ocsp and crldp always being enabled when
   validating turned on fixed
 + 373603 NullPointer in WebServletAnnotation
 + JETTY-1409 GzipFilter will double-compress application/x-gzip content
 + JETTY-1489 WebAppProvider attempts to deploy .svn folder
 + JETTY-1494 

jetty-7.6.2.v20120308 - 08 March 2012
 + 370387 SafariWebsocketDraft0Test failure during build
 + 371168 Update ClientCrossContextSessionTest
 + 372093 handle quotes in Require-Bundle manifest string
 + 372457 Big response + slow clients + pipelined requests cause Jetty spinning
   and eventually closing connections. Added a TODO for a method renaming that
   will happen in the next major release (to avoid break implementers).
 + 372487 JDBCSessionManager does not work with Oracle
 + 372806 Command line should accept relative paths for xml config files
 + 373037 jetty.server.Response.setContentLength(int) should not close a Writer
   when length=0
 + 373162 add improved implementation for getParameterMap(), needs a test
   though and the existing setup doesn't seem like it would easily support the
   needed test so need to do that still
 + 373306 Set default user agent extraction pattern for UserAgentFilter
 + 373567 cert validation issue with ocsp and crldp always being enabled when
   validating turned on fixed
 + JETTY-1409 GzipFilter will double-compress application/x-gzip content
 + JETTY-1489 WebAppProvider attempts to deploy .svn folder
 + JETTY-1494 

jetty-8.1.1.v20120215 - 15 February 2012
 + 369121 simplified test
 + 370120 jvm arguments added via start.ini and --exec are missing spaces
 + 370137 SslContextFactory does not respect order for
   [included|excluded]Protocols() and [included|excluded]CipherSuites().
 + 370368 resolve stack overflow in mongo db session manager
 + 370386 Remove META-INF from jetty distro
 + 371040 nosqlsession needs to call correct super contructor for new sessions
 + 371041 valid was not being set to new mongo db sessions, and the call to
   mongodb api was wrong in isIdInUse
 + 371162 NPE protection for nested security handlers
 + JETTY-1484 Add option for HashSessionManager to delete session files if it
   can't restore them

jetty-7.6.1.v20120215 - 15 February 2012
 + 369121 simplified test
 + 370120 jvm arguments added via start.ini and --exec are missing spaces
 + 370137 SslContextFactory does not respect order for
   [included|excluded]Protocols() and [included|excluded]CipherSuites().
 + 370368 resolve stack overflow in mongo db session manager
 + 370386 Remove META-INF from jetty distro
 + 371040 nosqlsession needs to call correct super contructor for new sessions
 + 371041 valid was not being set to new mongo db sessions, and the call to
   mongodb api was wrong in isIdInUse
 + 371162 NPE protection for nested security handlers
 + JETTY-1484 Add option for HashSessionManager to delete session files if it
   can't restore them

jetty-8.1.0.v20120127 - 27 January 2012
 + 368773 allow authentication to be set by non securityHandler handlers
 + 368992 avoid update key while flushing during a write
 + 369216 turned off the shared resource cache
 + 369349 replace quotes with a space escape method

jetty-7.6.0.v20120127 - 27 January 2012
 + 368773 allow authentication to be set by non securityHandler handlers
 + 368992 avoid update key while flushing during a write
 + 369216 turned off the shared resource cache
 + 369349 replace quotes with a space escape method

jetty-8.1.0.RC5 - 20 January 2012
 + 359329 Prevent reinvocation of LoginModule.login with jaspi for already
   authed user
 + 368632 Remove superfluous removal of org.apache.catalina.jsp_file
 + 368633 fixed configure.dtd resource mappings
 + 368635 moved lifecycle state reporting from toString to dump
 + 368773 process data constraints without realm
 + 368787 always set token view to new header buffers in httpparser
 + 368821 improved test harness
 + 368920 JettyAwareLogger always formats the arguments
 + 368948 POM for jetty-jndi references unknown version for javax.activation
 + 368992 NPE in HttpGenerator.prepareBuffers() test case
 + JETTY-1475 made output state fields volatile to provide memory barrier for
   non dispatched thread IO

jetty-7.6.0.RC5 - 20 January 2012
 + 359329 Prevent reinvocation of LoginModule.login with jaspi for already
   authed user
 + 368632 Remove superfluous removal of org.apache.catalina.jsp_file
 + 368633 fixed configure.dtd resource mappings
 + 368635 moved lifecycle state reporting from toString to dump
 + 368773 process data constraints without realm
 + 368787 always set token view to new header buffers in httpparser
 + 368821 improved test harness
 + 368920 JettyAwareLogger always formats the arguments
 + 368948 POM for jetty-jndi references unknown version for javax.activation
 + 368992 avoid non-blocking flush when writing to avoid setting !_writable
   without _writeblocked
 + JETTY-1475 made output state fields volatile to provide memory barrier for
   non dispatched thread IO

jetty-8.1.0.RC4 - 13 January 2012
 + 365048 jetty Http client does not send proxy authentication when requesting
   a Https-resource through a web-proxy.
 + 366774 removed XSS vulnerbility
 + 367099 Upgrade jetty-websocket for RFC 6455 - Addendum
 + 367433 added tests to investigate
 + 367435 improved D00 test harness
 + 367485 HttpExchange canceled before response do not release connection
 + 367502 WebSocket connections should be closed when application context is
   stopped.
 + 367548 jetty-osgi-boot must not import the nested package twice
 + 367591 corrected configuration.xml version to 7.6
 + 367635 Added support for start.d directory
 + 367638 limit number of form parameters to avoid DOS
 + 367716 simplified idleTimeout logic
 + 368035 WebSocketClientFactory does not invoke super.doStop()
 + 368060 do not encode sendRedirect URLs
 + 368112 NPE on <jsp-config><taglib> element parsing web.xml
 + 368113 Support servlet mapping to ""
 + 368114 Protect against non-Strings in System properties for Log
 + 368189 WebSocketClientFactory should not manage external thread pool. 368240
   - Improve AggregateLifeCycle handling of shared lifecycles
 + 368215 Remove debug from jaspi
 + 368240 Better handling of locally created ThreadPool. Forgot to null out
   field.
 + 368291 Change warning to info for NoSuchFieldException on
   BeanELResolver.properties
 + JETTY-1467 close half closed when idle

jetty-7.6.0.RC4 - 13 January 2012
 + 365048 jetty Http client does not send proxy authentication when requesting
   a Https-resource through a web-proxy.
 + 366774 removed XSS vulnerbility
 + 367099 Upgrade jetty-websocket for RFC 6455 - Addendum
 + 367716 simplified maxIdleTime logic
 + 368035 WebSocketClientFactory does not invoke super.doStop()
 + 368060 do not encode sendRedirect URLs
 + 368114 Protect against non-Strings in System properties for Log
 + 368189 WebSocketClientFactory should not manage external thread pool
 + 368215 Remove debug from jaspi
 + 368240 Improve AggregateLifeCycle handling of shared lifecycles
 + 368291 Change warning to info for NoSuchFieldException on
   BeanELResolver.properties

jetty-8.1.0.RC2 - 22 December 2011
 + 359329 jetty-jaspi must exports its packages. jetty-plus must import
   javax.security
 + 364638 HttpParser closes if data received while seeking EOF. Tests fixed to
   cope
 + 364921 Made test less time sensitive
 + 364936 use Resource for opening URL streams
 + 365267 NullPointerException in bad Address
 + 365375 ResourceHandler should be a HandlerWrapper
 + 365750 Support WebSocket over SSL, aka wss://
 + 365932 Produce jetty-websocket aggregate jar for android use
 + 365947 Set headers for Auth failure and retry in http-spi
 + 366316 Superfluous printStackTrace on 404
 + 366342 Dont persist DosFilter trackers in http session
 + 366730 pass the time idle to onIdleExpire
 + 367048 test harness for guard on suspended requests
 + 367175 SSL 100% CPU spin in case of blocked write and RST
 + 367219 WebSocketClient.open() fails when URI uses default ports
 + 367383 jsp-config element must be returned for
   ServletContext.getJspConfigDescriptor
 + JETTY-1460 suppress PrintWriter exceptions
 + JETTY-1463 websocket D0 parser should return progress even if no fill done
 + JETTY-1465 NPE in ContextHandler.toString

jetty-7.6.0.RC3 - 05 January 2012
 + 367433 added tests to investigate
 + 367435 improved D00 test harness
 + 367485 HttpExchange canceled before response do not release connection
 + 367502 WebSocket connections should be closed when application context is
   stopped.
 + 367591 corrected configuration.xml version to 7.6
 + 367635 Added support for start.d directory
 + 367638 limit number of form parameters to avoid DOS
 + JETTY-1467 close half closed when idle

jetty-7.6.0.RC2 - 22 December 2011
 + 364638 HttpParser closes if data received while seeking EOF. Tests fixed to
   cope
 + 364921 Made test less time sensitive for ssl
 + 364936 use Resource for opening URL streams
 + 365267 NullPointerException in bad Address
 + 365375 ResourceHandler should be a HandlerWrapper
 + 365750 Support WebSocket over SSL, aka wss://
 + 365932 Produce jetty-websocket aggregate jar for android use
 + 365947 Set headers for Auth failure and retry in http-spi
 + 366316 Superfluous printStackTrace on 404
 + 366342 Dont persist DosFilter trackers in http session
 + 366730 pass the time idle to onIdleExpire
 + 367048 test harness for guard on suspended requests
 + 367175 SSL 100% CPU spin in case of blocked write and RST
 + 367219 WebSocketClient.open() fails when URI uses default ports
 + JETTY-1460 suppress PrintWriter exceptions
 + JETTY-1463 websocket D0 parser should return progress even if no fill done
 + JETTY-1465 NPE in ContextHandler.toString

jetty-8.1.0.RC1 - 06 December 2011
 + 360245 The version of the javax.servlet packages to import is 2.6 instead of
   3.0
 + 365370 ServletHandler can fall through to nested handler

jetty-8.1.0.RC0 - 30 November 2011
 + 352565 cookie httponly flag ignored
 + 353285 ServletSecurity annotation ignored
 + 357163 jetty 8 ought to proxy jetty8 javadocs
 + 357209 JSP tag listeners not called
 + 360051 SocketConnectionTest.testServerClosedConnection is excluded
 + 361135 Allow session cookies to NEVER be marked as secure, even on HTTPS
   requests.
 + 362249 update shell scripts to jetty8
 + 363878 Add ecj compiler to jetty-8 for jsp
 + 364283 can't parse the servlet multipart-config for the web.xml
 + 364430 Support web.xml enabled state for servlets

jetty-7.6.0.RC5 - 20 January 2012
 + 359329 Prevent reinvocation of LoginModule.login with jaspi for already
   authed user
 + 368632 Remove superfluous removal of org.apache.catalina.jsp_file
 + 368633 fixed configure.dtd resource mappings
 + 368635 moved lifecycle state reporting from toString to dump
 + 368773 process data constraints without realm
 + 368787 always set token view to new header buffers in httpparser
 + 368821 improved test harness
 + 368920 JettyAwareLogger always formats the arguments
 + 368948 POM for jetty-jndi references unknown version for javax.activation
 + 368992 avoid non-blocking flush when writing to avoid setting !_writable
   without _writeblocked
 + JETTY-1475 made output state fields volatile to provide memory barrier for
   non dispatched thread IO

jetty-7.6.0.RC4 - 13 January 2012
 + 365048 jetty Http client does not send proxy authentication when requesting
   a Https-resource through a web-proxy.
 + 366774 removed XSS vulnerbility
 + 367099 Upgrade jetty-websocket for RFC 6455 - Addendum
 + 367716 simplified idleTimeout logic
 + 368035 WebSocketClientFactory does not invoke super.doStop()
 + 368060 do not encode sendRedirect URLs
 + 368114 Protect against non-Strings in System properties for Log
 + 368189 WebSocketClientFactory should not manage external thread pool
 + 368215 Remove debug from jaspi
 + 368240 Improve AggregateLifeCycle handling of shared lifecycles
 + 368291 Change warning to info for NoSuchFieldException on
   BeanELResolver.properties

jetty-7.6.0.RC3 - 05 January 2012
 + 367433 added tests to investigate
 + 367435 improved D00 test harness
 + 367485 HttpExchange canceled before response do not release connection
 + 367502 WebSocket connections should be closed when application context is
   stopped.
 + 367591 corrected configuration.xml version to 7.6
 + 367635 Added support for start.d directory
 + 367638 limit number of form parameters to avoid DOS
 + JETTY-1467 close half closed when idle

jetty-7.6.0.RC2 - 22 December 2011
 + 364638 HttpParser closes if data received while seeking EOF. Tests fixed to
   cope
 + 364921 Made test less time sensitive for ssl
 + 364936 use Resource for opening URL streams
 + 365267 NullPointerException in bad Address
 + 365375 ResourceHandler should be a HandlerWrapper
 + 365750 Support WebSocket over SSL, aka wss://
 + 365932 Produce jetty-websocket aggregate jar for android use
 + 365947 Set headers for Auth failure and retry in http-spi
 + 366316 Superfluous printStackTrace on 404
 + 366342 Dont persist DosFilter trackers in http session
 + 366730 pass the time idle to onIdleExpire
 + 367048 test harness for guard on suspended requests
 + 367175 SSL 100% CPU spin in case of blocked write and RST
 + 367219 WebSocketClient.open() fails when URI uses default ports
 + JETTY-1460 suppress PrintWriter exceptions
 + JETTY-1463 websocket D0 parser should return progress even if no fill done
 + JETTY-1465 NPE in ContextHandler.toString

jetty-7.6.0.RC1 - 04 December 2011
 + 352565 cookie httponly flag ignored
 + 353285 ServletSecurity annotation ignored
 + 357163 jetty 8 ought to proxy jetty8 javadocs
 + 357209 JSP tag listeners not called
 + 360051 SocketConnectionTest.testServerClosedConnection is excluded
 + 361135 Allow session cookies to NEVER be marked as secure, even on HTTPS
   requests.
 + 362249 update shell scripts to jetty8
 + 363878 Add ecj compiler to jetty-8 for jsp
 + 364283 can't parse the servlet multipart-config for the web.xml
 + 364430 Support web.xml enabled state for servlets
 + 365370 ServletHandler can fall through to nested handler

jetty-7.6.0.RC0 - 29 November 2011
 + 349110 fixed bypass chunk handling
 + 360546 handle set count exceeding max integer
 + 362111 StdErrLog.isDebugEnabled() returns true too often
 + 362113 Improve Test Coverage of org.eclipse.jetty.util.log classes
 + 362407 setTrustStore(Resource) -> setTrustStoreResource(R)
 + 362447 add setMaxNonceAge() to DigestAuthenticator
 + 362468 NPE at line org.eclipse.jetty.io.BufferUtil.putHexInt
 + 362614 NPE in accepting connection
 + 362626 IllegalStateException thrown when SslContextFactory preconfigured
   with SSLContext
 + 362696 expand virtual host configuration options to ContextHandler and add
   associated test case for new behavior
 + 362742 improved UTF8 exception reason
 + 363124 improved websocket close handling
 + 363381 Throw IllegalStateException if Request uri is null on getServerName
 + 363408 GzipFilter should not attempt to compress HTTP status 204
 + 363488 ShutdownHandler use stopper thread
 + 363718 Setting java.rmi.server.hostname in jetty-jmx.xml
 + 363757 partial fix
 + 363785 StdErrLog must use system-dependent EOL
 + 363943 ignore null attribute values
 + 363993 EOFException parsing HEAD response in HttpTester
 + 364638 SCEP does idle timestamp checking. New setCheckForIdle method
   controls onIdleExpired callback. 364921 a second onIdleExpired callback will
   result in close rather than a shutdown output.
 + 364657 Support HTTP only cookies from standard API
 + JETTY-1442 add _hostHeader setter for ProxyRule
 + Refactored NIO layer for better half close handling

jetty-8.0.4.v20111024 - 24 October 2011
 + 358263 JDBCSessionIdManager add setDatasource(DataSource) method
 + 358649 Replace existing StdErrLog system properties for DEBUG/IGNORED with
   LEVEL instead.
 + 360836 Accept parameters with bad UTF-8. Use replacement character
 + 360912 CrossOriginFilter does not send Access-Control-Allow-Origin on
   responses. 355103 Make allowCredentials default to true in
   CrossOriginFilter.
 + 360938 Connections closed after a while
 + 361135 secure cookies for sessions
 + 361319 Log initialization does not catch correct exceptions on all jvms
 + 361325 359292 Allow KeyStore to be set
 + 361456 release timer task on connection failed
 + 361655 ExecutorThreadPool.isLowOnThreads() returns wrong value
 + JETTY-1444 start threadpool before selector manager

jetty-7.5.4.v20111024 - 24 October 2011
 + 358263 JDBCSessionIdManager add setDatasource(DataSource) method
 + 358649 Replace existing StdErrLog system properties for DEBUG/IGNORED with
   LEVEL instead.
 + 360836 Accept parameters with bad UTF-8. Use replacement character
 + 360912 CrossOriginFilter does not send Access-Control-Allow-Origin on
   responses. 355103 Make allowCredentials default to true in
   CrossOriginFilter.
 + 360938 Connections closed after a while
 + 361319 Log initialization does not catch correct exceptions on all jvms
 + 361325 359292 Allow KeyStore to be set
 + 361456 release timer task on connection failed
 + 361655 ExecutorThreadPool.isLowOnThreads() returns wrong value
 + JETTY-1444 start threadpool before selector manager

jetty-8.0.3.v20111011 - 11 October 2011
 + 348978 migrate jetty-http-spi
 + 358649 StdErrLog system properties for package/class logging LEVEL

jetty-8.0.2.v20111006 - 06 October 2011
 + 336443 add missing comma in DigestAuthenticator string
 + 342161 ScannerTest fails intermittently on Mac OS X
 + 346419 testing HttpClient FDs
 + 353267 Request._parameters initialization bug
 + 353509 jetty-client unit tests are running too long
 + 353627 Basic Auth checks that Basic method has been send
 + 356144 Allow SelectorManager thread priority to be set
 + 356274 Start SSL socket factory in call to open()
 + 357163 jetty 8 ought to proxy jetty8 javadocs
 + 357178 websockets draft 14 support
 + 357188 Send content buffer directly
 + 357209 JSP tag listeners not called
 + 357216 Logging via Log4J does not expand braces in format strings
 + 357240 more half close refinements
 + 357338 remove debug
 + 357672 resolve issue with serializing pojos with mongodb session manager
   thanks to john simone for the discovery and fix
 + 357959 Include javadoc in distribution
 + 358027 NullPointerException in ResourceHandler with jetty-stylesheet.css
 + 358035 idle time only active if > 0
 + 358147 Add catch for UnknownHostException to fix leaky file descriptor in
   client
 + 358164 Dispatch from servlet to handler
 + 358263 add method for osgi users to register a driver as Class.forName does
   not work for them
 + 358649 StdErrLog system properties for package/class logging LEVEL
 + 358674 Still allows sslv3 for now
 + 358687 Updated jsp does not scan for system tlds Fixed pattern
 + 358784 JSP broken on Java 1.5
 + 358925 bit more javadoc on usage
 + 358959 File descriptor leak with UnresolvedAddressException
 + 359309 adjust previous test for servletPath to include pathInfo
 + 359673 updated websocket version handling
 + 359675 Principal != String, fix for issue in property file login manager
 + 360051 SocketConnectionTest.testServerClosedConnection is excluded
 + 360066 jsps referenced in web.xml <jsp-file> elements do not compile
 + JETTY-1130 Access Sessions from HashSessionIdManager
 + JETTY-1277 Fixed sendRedirect encoding of relative locations
 + JETTY-1322 idle sweeper checks for closed endp
 + JETTY-1377 extra logging for busy selector
 + JETTY-1378 new sys property for the latest jsp-impl to force the use of the
   JDTCompiler when running in OSGi.
 + JETTY-1414 applied to PropertyUserStore
 + JETTY-1415 Start/Stop Server and Client only once in test, code format
 + JETTY-1420 Set Host header for new request in RedirectListener
 + JETTY-1421 Implement RedirectListener.onException,onConnectionFailed
 + JETTY-1423 force connection to be closed returned
 + JETTY-1430 local JNDI contexts don't carry environment
 + JETTY-1434 Add a jsp that exercises jstl
 + JETTY-1439 space in directory installation path causes classloader problem

jetty-7.5.3.v20111011 - 11 October 2011
 + 348978 migrate jetty-http-spi
 + 358649 StdErrLog system properties for package/class logging LEVEL

jetty-7.5.2.v20111006 - 06 October 2011
 + 336443 check nonce count is increasing
 + 342161 ScannerTest fails intermittently on Mac OS X
 + 346419 testing HttpClient FDs
 + 353267 Request._parameters initialization bug
 + 353509 jetty-client unit tests are running too long
 + 353627 Basic Auth checks that Basic method has been send
 + 356144 Allow SelectorManager thread priority to be set
 + 356274 Start SSL socket factory in call to open()
 + 357178 websockets draft 14 support
 + 357188 Send content buffer directly
 + 357209 JSP tag listeners not called
 + 357216 Logging via Log4J does not expand braces in format strings
 + 357240 more half close refinements
 + 357338 remove debug
 + 357672 resolve issue with serializing pojos with mongodb session manager
   thanks to john simone for the discovery and fix
 + 357959 Include javadoc in distribution
 + 358027 NullPointerException in ResourceHandler with jetty-stylesheet.css
 + 358035 idle time only active if > 0
 + 358147 Add catch for UnknownHostException to fix leaky file descriptor in
   client
 + 358164 Dispatch from servlet to handler
 + 358263 add method for osgi users to register a driver as Class.forName does
   not work for them
 + 358649 StdErrLog system properties for package/class logging LEVEL
 + 358674 Still allows sslv3 for now
 + 358687 Updated jsp does not scan for system tlds Fixed pattern
 + 358784 JSP broken on Java 1.5
 + 358925 bit more javadoc on usage
 + 358959 File descriptor leak with UnresolvedAddressException
 + 359309 adjust previous test for servletPath to include pathInfo
 + 359673 updated websocket version handling
 + 359675 Principal != String, fix for issue in property file login manager
 + 360051 SocketConnectionTest.testServerClosedConnection is excluded
 + 360066 jsps referenced in web.xml <jsp-file> elements do not compile
 + JETTY-1130 Access Sessions from HashSessionIdManager
 + JETTY-1277 Fixed sendRedirect encoding of relative locations
 + JETTY-1322 idle sweeper checks for closed endp
 + JETTY-1377 extra logging for busy selector
 + JETTY-1378 new sys property for the latest jsp-impl to force the use of the
   JDTCompiler when running in OSGi.
 + JETTY-1414 applied to PropertyUserStore
 + JETTY-1415 Start/Stop Server and Client only once in test, code format
 + JETTY-1420 Set Host header for new request in RedirectListener
 + JETTY-1421 Implement RedirectListener.onException,onConnectionFailed
 + JETTY-1423 force connection to be closed returned
 + JETTY-1430 local JNDI contexts don't carry environment
 + JETTY-1434 Add a jsp that exercises jstl
 + JETTY-1439 space in directory installation path causes classloader problem

jetty-8.0.1.v20110908 - 08 September 2011
 + 350634 Added Resource.newResource(File)
 + 356190 fix monodb tests  for changed test api
 + 356428 removed timed waits from test
 + 356693 reduce visibility to webapp of websocket implementations
 + 356695 jetty server jars are provided for websockets
 + 356726 Instead of the sessionDestroyed called sessionCreated after
   invalidate session
 + 356751 Add null protection to ServletContextHandler.doStop
 + 356823 correctly decode close codes.  Send not utf-8 close code
 + 357058 Acceptor thread blocking

jetty-7.5.1.v20110908 - 08 September 2011
 + 350634 Added Resource.newResource(File)
 + 356190 fix monodb tests  for changed test api
 + 356428 removed timed waits from test
 + 356693 reduce visibility to webapp of websocket implementations
 + 356695 jetty server jars are provided for websockets
 + 356726 Instead of the sessionDestroyed called sessionCreated after
   invalidate session
 + 356751 Add null protection to ServletContextHandler.doStop
 + 356823 correctly decode close codes.  Send not utf-8 close code
 + 357058 Acceptor thread blocking

jetty-8.0.0.v20110901 - 01 September 2011
 + 352565 cookie httponly flag ignored
 + 353073 better warnings
 + 353285 ServletSecurity annotation ignored
 + 356421 Upgraded websocket to draft 13 support

jetty-7.5.0.v20110901 - 01 September 2011
 + 353073 better warnings
 + 356421 Upgraded websocket to draft 13 support

jetty-7.5.0.RC2 - 30 August 2011
 + 293739 Hide stacks in named log testing. Various other minor log cleanups in
   output.
 + 352188 TestClient correctly processes --host option in jetty-websocket
 + 352222 Moved JmxMonitor functionality from Codehaus
 + 353014 TimeoutExchangeTest run time reduced
 + 353073 deprecated non factory method for websocket clients
 + 353192 Better warning for classes of wrong type
 + 353623 Added new methods to HttpExchange
 + 353624 HttpURI accepts java.net.URI object in constructor
 + 354080 ServletContextHandler allows to replace any subordinate handler when
   restarted
 + 355478 set public to HashedSession, looks like honest mistake and not by
   design to be this way
 + 355854 remove automatic conversion in favor of issuing a warning for
   jetty-web.xml that can't be processed
 + 356128 Moved integration tests from jetty-monitor to test-integration module
 + 356137 Upgrade to jsp implementation version 2.1.3-b10
 + 356144 added SelectorManager.setSelectorPriorityDelta(int)
 + JETTY-1410 handle 1xx in similar fashion to 401s and 302s

jetty-7.5.0.RC1 - 19 August 2011
 + 276670 SLF4J loggers show correct location information
 + 335001 Eliminate expected exceptions from log when running in JBoss
 + 355103 Make allowCredentials default to true in CrossOriginFilter
 + 355162 Allow creating an empty resource collection
 + JETTY-1410 HTTP client handles CONTINUE 100 response correctly
 + JETTY-1414 HashLoginService doesn't refresh realm if specified config
   filename is not an absolute platform specific value

jetty-8.0.0.RC0 - 16 August 2011
 + 352565 cookie httponly flag ignored
 + 353285 ServletSecurity annotation ignored
 + Enable annotations by default
 + Merge from jetty-7.4.3

jetty-8.0.0.M3 - 27 May 2011
 + 324505 Implement API login
 + 335500 request.getParts() throws a NullPointerException
 + 343472 isUserInRole does not prevent subsequent login call
 + 346180 jsp-2.2 support
 + Updated to jetty-7.4.2.v20110526

jetty-7.5.0.RC0 - 15 August 2011
 + 298502 Handle 200 Connect responses with no content-length
 + 347484 / - > ${/} in some paths in grant codebases
 + 349005 add javadoc detailing the convenience hack of removing leading /'s
 + 351516 Refactored sessions to better support nosql session managers
 + 351576 Do not use deprecated method File.toURL()
 + 352046 Need try/catch around features set in XmlParser
 + 352133 Generally resolve java 1.5isms
 + 352176 xml parsing on startElement should be more flexible on using qName or
   localName
 + 352421 HttpURI paths beginning with '.'
 + 352684 Implemented spinning thread analyzer
 + 352786 GzipFilter fails to pass parameters to GzipResponseWrapper
 + 352999 ExpireTest running too long
 + 353073 WebSocketClient
 + 353095 maven-jetty-plugin: PermGen leak due to javax.el.BeanELResolver
 + 353165 addJars can follow symbolic link jar files
 + 353210 Bundle-Version in o.e.j.o.boot.logback fix
 + 353465 JAASLoginService ignores callbackHandlerClass
 + 353563 HttpDestinationQueueTest too slow
 + 353862 Improve performance of QuotedStringTokenizer.quote()
 + 354014 Content-Length is passed to wrapped response in GZipFilter
 + 354204 Charset encodings property file not used
 + 354397 RewriteRegexRule handles special characters in regex group
 + 354466 Typo in example config of jetty-plus.xml

jetty-7.4.5.v20110725 - 25 July 2011
 + 347484 / - > ${/} in some paths in grant codebases
 + 352133 resolve some 1.5isms
 + 352421 HttpURI paths beginning with '.'
 + 352786 GzipFilter fails to pass parameters to GzipResponseWrapper

jetty-7.4.4.v20110707 - 07 July 2011
 + 308851 Converted all jetty-client module tests to JUnit 4
 + 345268 JDBCSessionManager does not work with maxInactiveInterval = -1
 + 350397 SelectChannelConnector does not shutdown gracefully
 + 350634 Reverted FileResource constructor changes
 + 351039 Forward dispatch should retain locale
 + 351199 HttpServletResponse.encodeURL() wrongly encodes an url without path
   when cookies are disabled
 + JETTY-1153 Default charset/encoding of HTTP POST requests
 + JETTY-1380 Jetty Rewrite example does not work in Hightide

jetty-7.4.3.v20110701 - 01 July 2011
 + 295832 ProxyServlet more extensible and configurable
 + 302566 GZIP handler for embedded Jetty servers
 + 308851 Converted HttpExchangeTest and related tests to JUnit 4
 + 324704 JDBC Session Manager reloading session
 + 332200 Eliminate expected exceptions from log while using
   org.eclipse.jetty.jmx bundle
 + 347468 o.e.j.deploy.binding.GlobalWebappConfigBindingTest fails on Windows
   platform
 + 347617 Dynamically install/update/remove OSGi bundles discovered in the
   contexts folder
 + 347717 start.jar destroys dependent child of --exec
 + 347889 OSGi should follow directive visibility:=reexport for
   META-INF/web-fragments and resources
 + 347898 Close channel on JVM exceptions
 + 348652 jetty.sh starts two unix processes
 + 348935 Close A tag in directory listing
 + 349344 Passing empty query string to UrlEncoded#decodeTo(String, MultiMap
   String) does not yield an empty map
 + 349738 set buffer sizes for http client in proxy servlet
 + 349870 proxy servlet protect continuation against fast failing exchanges
 + 349896 SCEP supports zero idleTimeout
 + 349897 draft -09 websockets
 + 349997 MBeanContainer uses weak references
 + 350533 Add "Origin" to the list of allowed headers in CrossOriginFilter
 + 350634 Cleanup FileResource construction
 + 350642 Don't close SCEP during NIOBuffer manipulation
 + JETTY-1342 Recreate selector in change task
 + JETTY-1385 NPE in jetty client's
   HTttpExchange.setRequestContentSource(InputStream)
 + JETTY-1390 RewriteHandler handles encoded URIs

jetty-7.4.2.v20110526
 + 334443 Improve the ability to specify extra class paths using the Jetty
   Maven Plugin
 + 336220 tmp directory is not set if you reload a webapp with
   jetty-maven-plugin
 + 338364 Fixed expires header for set cookies
 + 345615 Enable SSL Session caching
 + 345729 binding for managing server and system classes globally
 + 345763 Source file is updated during the build
 + 345873 Update jetty-ssl.xml to new style
 + 345900 Handle IPv6 with default port
 + 346014 Fixed full HttpGenerator
 + 346124 ServletContext resources paths not resolved correctly when using UNC
   shares
 + 346179 o.e.j.util.ScannerTest fails on MacOS X platform
 + 346181 o.e.j.server.StressTest stalls on MacOS X platform
 + 346614 HttpConnection.handle() spins in case of SSL truncation attacks
 + 346764 OrderedGroupBinding deployment binding
 + 346998 AbstractLifeCycle.isRunning() returns false if state changes from
   STARTING to STARTED during call
 + 347137 Allow SSL renegotiations by default in HttpClient
 + 374174 Consistent mbean names
 + JETTY-1146 Encode jsessionid in sendRedirect
 + JETTY-1342 Recreate selector if wakeup throws JVM bug

jetty-7.4.1.v20110513
 + 288563 remove unsupported and deprecated --secure option
 + 332907 Add context property to ObjectName of JMX MBeans
 + 336056 Ability to override the computation of the ContextHandler to deploy
   the DefaultServlet on the HttpService
 + 340040 Support for a total timeout
 + 343083 Set nested dispatch type and connection
 + 343172 Check package implementor for version
 + 343277 add support for a context white list
 + 343352 make sure that jetty.osgi.boot is activated when a WAB is registered
 + 343482 refactored overlay deployer layout to use WAR layout
 + 343567 HttpClient does not limit the destination's exchange queue
 + 343680 Handle OSGi bundle jars not ending in ".war"
 + 343707 'REQUEST' is printed on console for each incoming HTTP request
 + 343923 flush timeouts applied to outer loop
 + 343936 Session idle calls unbind and remove listeners
 + 344059 Websockets draft-07
 + 344067 Add support for OSGi fragment bundles to add static resources to
   web-bundles
 + 344513 Attempting to set ConfigurationClasses in jetty-web.xml causes NPE
 + 344529 Ability to customize the error handling of the OSGi HttpService
 + 345047 Readded deprecated ScanningAppDeployer#setMonitoredDir
 + 345290 Weak references from SessionIdManager. HashSessionManager cleanup
 + 345543 Always close endpoint on SSLException
 + 345656 Disambiguate SslContextFactory#validateCerts property
 + 345679 Allow setting an initialized KeyStore as keystore/truststore of
   SslContextFactory
 + 345704 jetty-nested works with forwarded SSL in cloudfoundry
 + JETTY-954 WebAppContext eats any start exceptions instead of stopping the
   server load
 + JETTY-1314 Handle bad URI encodings
 + JETTY-1324 Tested not using CESU-8 instead of UTF-8
 + JETTY-1326 Invoker names not hashCode based
 + JETTY-1343 IllegalArgumentException for bad % encodings
 + JETTY-1347 Updated ServletHander javadoc

jetty-7.4.0.v20110414
 + 342504 Scanner Listener
 + 342700 refine websocket API for anticipated changes
 + JETTY-1362 Set root cause of UnavailableException
 + Various test harness cleanups to avoid random failures

jetty-7.4.0.RC0
 + 324110 Added test harnesses for merging of QueryStrings
 + 337685 Update websocket API in preparation for draft -07
 + 338627 HashSessionManager.getIdleSavePeriod returns milliseconds instead of
   seconds
 + 338807 Ignore content length in 1xx, 204, 304 responses
 + 338819 Externally control Deployment Manager application lifecycle
 + 339084 Fixed NPE with servlet 3.0 async listener
 + 339150 Validate client certificate when it is used for authentication
 + 339187 In the OSGi manifest of the jetty-all-server aggregate, mark
   javax.annotation as optional
 + 339543 Add configuration options for Certificate Revocation checking
 + 340265 Improve handling of io shutdown in SSL
 + 340621 Added SizedThreadPool interface
 + 340636 HashSessionManager lazy loads all sessions
 + 340838 Update ConnectHandler to perform half closes properly
 + 340878 Integrations should be able to load their own keystores
 + 340920 Dynamically assign RMI registry port for integration testing
 + 340949 Scanner delays file notifications until files are stable
 + 341006 Move inner enums out into separate file
 + 341105 Stack trace is printed for an ignored exception
 + 341145 WebAppContext MBean attribute serverClasses returns empty value
 + 341171 Locking in HttpDestination blocks all requests to the same address
 + 341206 Stop order is wrong in HandlerWrapper
 + 341255 org.eclipse.http usage in AJP/SessionId linkage
 + 341386 Remote close not detected by HttpClient
 + 341394 Remove 'Unavailable' JMX attributes of WebAppContext MBean
 + 341439 Blocking HttpClient does not use soTimeout for timeouts
 + 341561 Exception when adding o.e.j.s.DoSFilter as managed attribute
 + 341692 Fixed deadlock if stopped while starting
 + 341694 Disable AJP buffer resizing
 + 341726 JSONPojoConverter handles characters
 + 341736 Split jetty-nested out of war module
 + 341850 Protect QTP dump from bad stacks
 + 341992 Overlayed context deployer
 + JETTY-1245 Pooled Buffers implementation
 + JETTY-1354 Added jetty-nested
 + Added extra session removal test
 + Ensure generated fragment names are unique

jetty-8.0.0.M2 - 16 November 2010
 + 320073 Reconsile configuration mechanism
 + 321068 JSF2 fails to initialize
 + 324493 Registration init parameter handling null check, setInitParameters
   additive
 + 324505 Request.login method must throw ServletException if it cant login
 + 324872 allow disabling listener restriction from using *Registration
   interfaces
 + 327416 Change meaning of @HandlesTypes in line with latest interpretation by
   JSR315
 + 327489 Change meaning of @MultipartConfig to match servlet spec 3.0
   maintenance release 3.0a
 + 328008 Handle update to Servlet Spec 3 Section 8.2.3.h.ii
 + 330188 Reject web-fragment.xml with same <name> as another already loaded
   one
 + 330208 Support new wording on servlet-mapping and filter-mapping merging
   from servlet3.0a
 + 330292 request.getParts() returns only one part when the name is the same
 + Update to jetty-7.2.1.v20101111

jetty-7.3.1.v20110307 - 07 March 2011
 + 316382 Support a more strict SSL option with certificates
 + 333481 Handle UCS-4 codepoints in decode and encode
 + 335329 Moved blocking timeout handling to outside try catch
 + 336668 policy supports cert validation
 + 336691 Possible wrong length returned by ChannelEndPoint.flush() in case of
   RandomAccessFileBuffer
 + 336781 If xml parser is not validating, turn off external dtd resolution
 + 336793 Tee data filled and flushed from endpoint
 + 337258 Scanner start and end cycle notification
 + 337268 Allow specifying alias of a certificate to be used by SSL connector
 + 337270 Shared Timer for session management
 + 337271 Flush SSL endpoint when dispatch thread held forever
 + 337678 Readded optional async connection mode for HttpClient
 + 337685 Work in progress on draft 6 websockets
 + 337746 Fixed Session deIdle recursion
 + 337784 Improve HashSessionManager for session migrations
 + 337878 Extra tests of security constraints
 + 337896 HttpExchange.timeout does not override HttpClient.timeout
 + 337898 set client HttpConnection max idle time from exchange timeout
 + 338035 Default acceptors 0.25*CPUs and improved selector/acceptor thread
   names.
 + 338068 Leaking ConstraintMappings on redeploy
 + 338092 ProxyServlet leaks memory
 + 338607 Removed managed attributes when context is stopped
 + 338819 Externally control Deployment Manager application lifecycle
 + JETTY-1304 Allow quoted boundaries in Multipart filter
 + JETTY-1317 More elegent handling of bad URIs in requests
 + JETTY-1331 Allow alternate XML configuration processors (eg spring)
 + JETTY-1333 HttpClient _timeout and _soTimeout is messed up
 + JETTY-1335 HttpClient's SelectConnector clean-up
 + JETTY-1337 Workname cannot contain '.'
 + JETTY-1338 Trust default SecureRandom seed

jetty-7.3.0.v20110203 - 03 February 2011
 + 296978 standardizing various Testing Util Classes to jetty-test-helper
 + 319178 test failure fix in jetty-util on windows
 + 320457 add SPNEGO support
 + 324505 Implement API login
 + 328872 Multi Jetty xml files not loading if directory is referenced in
   jetty.conf
 + 329746 client option to set just truststore and use strict ssl context
 + 331803 Update XML configuration files to use proper arguments for startup
   command in examples
 + 332179 Fixed formatting of negative dates
 + 332432 Scanner.java now always scanning the canonical form of File
 + 332517 Improved DefaultServlet debug
 + 332703 Cleanup context scope JNDI at stop
 + 332796 Annotations inheritance does not work with jetty7
 + 332799 100% CPU on redeploy session invalidation
 + 332937 Added Destroyable Dumpable interfaces and reworked dependent
   lifecycles, specially of JNDI
 + 333247 fix api compat issue in ConstraintSecurityHandler
 + 333415 wired up HttpInput.available and added test harnesses
 + 333481 Handle UTF-32 codepoints in decode and encode
 + 333608 tlds defined in web.xml are not picked up
 + 333679 Refactored jetty-jmx. Moved mbeans to modules
 + 333717 HttpExchange able to return local address used
 + 333771 System properties are not available inside XML configuration file by
   using the 'property' tag
 + 333875 Monitor public constructor
 + 333892 Improved JVM bug detection
 + 334062 It should be possible to embed in the jetty.home.bundle the ssl
   keystore files
 + 334229 javax-security needs to import the package javax.security.cert in its
   OSGi manifest
 + 334311 fix buffer reuse issue in CachedExchange
 + 335329 Stop SSL spin during handshake and renogotiate
 + 335361 Fixed 'jetty.sh check' to show current PID when JETTY_PID env
   variable is set
 + 335641 Cleaned up dispatch handling to avoid key.interestOps==0 when
   undispatched
 + 335681 Improve ChannelEndPoint.close() to avoid spinning
 + 335836 Race when updating SelectChannelEndPoint._dispatched
 + JETTY-1259 NullPointerException in JDBCSessionIdManager when invalidating
   session (further update)

jetty-7.2.2.v20101205 - 05 December 2010
 + 328789 Clean up tmp files from test harnesses
 + 330188 Reject web-fragment.xml with same <name> as another already loaded
   one
 + 330208 Support new wording on servlet-mapping and filter-mapping merging
   from servlet3.0a
 + 330210 Improve performance of writing large bytes arrays
 + 330229 Jetty tries to parse META-INF/*.tld when jsp-api is not on classpath
   causing DTD entity resoluton to fail
 + 330265 start.jar --stop kills --exec subprocess
 + 330417 Atomic PUT in PutFilter
 + 330419 Reloading webapp duplicates StandardDescriptorProcessor
 + 330686 OSGi: Make org.eclipse.jetty.jsp-2.1 a fragment of
   org.apache.jasper.glassfish
 + 330732 Removed System.err debugging
 + 330764 Command line properties passed to start.jar --exec
 + 331230 Fixed low thread warnings when acceptors>threadpool
 + 331461 Fixed idle timeout for unflushed HTTP/1.0
 + 331567 IPAccessHandlerTest failed on MacOS fix
 + 331703 Fixed failing OSGI test TestJettyOSGiBootWithJsp.java on MacOSX
 + JETTY-1297 Improved matching of vhosts so that a vhost match has priority
 + JETTY-1307 Check that JarFileResource directories end with /
 + JETTY-1308 327109 (re)fixed AJP handling of empty packets

jetty-7.2.1.v20101111 - 11 November 2010
 + 324679 Fixed dedection of write before static content
 + 328008 Handle update to Servlet Spec 3 Section 8.2.3.h.ii
 + 328199 Ensure blocking connectors always close socket
 + 328205 Improved SelectManager stopping
 + 328306 Serialization of FormAuthentication
 + 328332 Response.getContentType works with setHeader
 + 328523 Fixed overloaded setters in AppProvider
 + 328778 Improved javadoc for secure session cookies
 + 328782 allow per connection max idle time to be set
 + 328885 web overrides do not override
 + 328988 Idle saving of session values
 + 329180 Spin check for Selector to stop
 + 329410 Enforce XmlConfiguration properties as Map<String,String>
 + 329602 only clear ServletContext attributes on doStop
 + 329642 Concurrent modification exception in Deployment Manager
 + 329643 Improved deployment of resource collections
 + JETTY-748 Prevent race close of socket by old acceptor threads
 + JETTY-1291 Extract query parameters even if POST content consumed
 + JETTY-1295 Contexts mixed up when hot-deploying on virtual hosts
 + JETTY-1297 Make ServletContext.getContext(String) virtual host aware

jetty-6.1.26 - 10 November 2010
 + JETTY-748 Prevent race close of socket by old acceptor threads
 + JETTY-1239 HTAccessHandler [allow from 127.0.0.1] does not work
 + JETTY-1291 Extract query parameters even if POST content consumed
 + JETTY-1293 Avoid usage of String.split
 + JETTY-1296 Always clear changes list in selectManager

jetty-6.1.26.RC0 - 20 October 2010
 + 325468 Clean work webapp dir before unpack
 + 327109 Fixed AJP handling of empty packets
 + 327562 Implement all X-Forwarded headers in ProxyServlet
 + JETTY-547 Improved usage of shutdownOutput before close
 + JETTY-912 add per exchange timeout
 + JETTY-1051 offer jetty.skip flag for maven plugin
 + JETTY-1096 exclude maven and plexus classes from jetty plugin
 + JETTY-1248 Infinite loop creating temp MultiPart files
 + JETTY-1264 Idle timer deadlock
 + JETTY-1271 Handle unavailable request
 + JETTY-1278 J2se6 SPI filter handling fix
 + JETTY-1283 Allow JSONPojoConvertorFactory to set fromJSON
 + JETTY-1287 rewrite handler thread safe issue resolved
 + JETTY-1288 info when atypical classloader set to WebAppContext
 + JETTY-1289 MRU cache for filter chains
 + JETTY-1292 close input streams after keystore.load()

jetty-7.2.0.v20101020 - 20 October 2010
 + 289540 added javadoc into distribution
 + 297154 add source distribution artifact
 + 323985 Xmlconfiguration pulls start.jar config properties
 + 324369 Improved handling of multiple versions of
   draft-ietf-hybi-thewebsocketprotocol
 + 326734 Configure Digest maxNonceAge with Security handler init param
 + 327109 Fixed AJP handling of empty packets
 + 327183 Allow better configurability of HttpClient for TLS/SSL
 + 327469 removed needless java6 dependencies
 + 327562 Implement all X-Forwarded headers in ProxyServlet
 + 327601 Multipart Filter handles quoted tokens
 + 327725 Nested ResourceCaches
 + 328199 Ensure blocking connectors always close socket
 + 328205 Improved SelectManager stopping
 + 328273 Added serializable to default user identity
 + JETTY-1288 Info statement when atypical classloader set on WebAppContext
 + JETTY-1289 LRU cache for filter chains

jetty-7.2.0.RC0 - 01 October 2010
 + 314087 Simplified SelectorManager
 + 319334 Concurrent, sharable ResourceCache
 + 319370 WebAppClassLoader.Context
 + 319444 Two nulls are appended to log statements from ContextHanler$Context
 + 320073 Reconsile configuration mechanism
 + 320112 Websocket in aggregate jars
 + 320264 Removed duplicate mime.property entries
 + 320457 Added rfc2045 support to B64Code
 + 321232 BasicAuthenticator ignores bad Authorization header
 + 321307 HashSessionManager calls passivation listeners
 + 321730 SelectChannelEndPoint prints to System.err
 + 321735 HttpClient onException called for buffer overflow
 + 322448 Added jetty-dir.css for directory listings
 + 322575 NPE in HotSwapHandler if old handler null
 + 322683 RewriteHandler thread safety
 + 323196 org.mortbay properties to org.eclipse
 + 323435 MovedContextHandler permanent redirection
 + 323464 IPv6 localhost with no Host header
 + 324110 Merge async dispatch parameters
 + 324158 Durable download or Orbit jars
 + 324260 Jetty-6 continuations handle complete calls
 + 324359 illegal actions on AsyncContext should not change its state
 + 324360 validate input on getResource since loop logic obscures subclass
   input validation.
 + 324369 Implement draft-ietf-hybi-thewebsocketprotocol-01
 + 324377 Allow dispatch of ServletRequest and ServletResponse
 + 324379 Change content type after getWriter
 + 324501 Fire RequestListener.requestDestroyed in last-to-first order
 + 324601 Check session expiry on access
 + 324679 Allow filter to write before static content
 + 324811 NPE in Server.dump
 + 324812 restore WebAppContext constructor used by geronimo integration
 + 325072 include to DefaultServlet of missing file throws
   FileNotFoundException
 + 325105 websocket ondisconnect fixed
 + 325128 websocket send during onConnect
 + 325468 Clean work webapp dir before unpack
 + 326612 Handle X-Forwarded-Proto header
 + JETTY-912 added per exchange timeout api
 + JETTY-1063 Plugin problems with spaces in classpath resource references
 + JETTY-1245 Do not use direct buffers with NIO SSL
 + JETTY-1249 Apply max idle time to all connectors
 + JETTY-1250 Parallel start of HandlerCollection
 + JETTY-1256 annotation and jta jars from Orbit
 + JETTY-1259 NullPointerException in JDBCSessionIdManager when invalidating
   session
 + JETTY-1261 errant listener usage in StandardDescriptorProcessor
 + JETTY-1263 JDBCSessionIdManager table creation fails on Oracle
 + JETTY-1265 Reason field option in client response
 + JETTY-1266 Destroy sessions before filters/servlets
 + JETTY-1268 Form Auth saves POST data
 + JETTY-1269 Improve log multithreadedness
 + JETTY-1270 Websocket closed endp protection
 + JETTY-1271 handled unavailable exception
 + JETTY-1279 Make jetty-plus.xml enable plus features for all webapps by
   default
 + JETTY-1281 Create new session after authentication
 + JETTY-1283 JSONPojoConvertorFactory can turn off fromJSON
 + Added ignore to Logger interface
 + Fix jetty-plus.xml for new configuration names
 + Improved debug dump

jetty-7.1.6.v20100715
 + 319519 Warn about duplicate configuration files
 + 319655 Reset HEAD status
 + JETTY-1247 synchronize recylcing of SSL NIO buffers
 + JETTY-1248 fix parsing of bad multiparts
 + JETTY-1249 Apply max idle time to all connectors
 + JETTY-1251 Replace then close selector for JVM bugs

jetty-8.0.0.M1 - 12 July 2010
 + 306350 Ensure jars excluded by ordering are not scanned for annotations
 + JETTY-1224 Change jetty-8 merge rules for fragment descriptors and
   annotations
 + Ensure <absolute-ordering> in web.xml overrides relative <ordering> in
   fragments
 + Ensure empty <absolute-ordering> implies exclusion of all fragments
 + Ensure servlet-api jar class inheritance hierarchy is scanned

jetty-7.1.5.v20100705
 + 288194 Add blacklist/whitelist to ProxyServlet and ProxyHandler
 + 296570 EOFException for HttpExchange when HttpClient.stop called
 + 311550 The WebAppProvider should allow setTempDirectory
 + 316449 Websocket disconnect fix
 + 316584 Exception on startup if temp path has spaces and extractWAR=false
 + 316597 Removed null check and fixed name in Resource#hrefEncodeURI
 + 316909 CNFE: org.xml.sax.SAXException on org.eclipse.jetty.osgi.boot start
   with jsp fragment
 + 316970 jetty.sh fails to find JETTY_HOME in standard directories
 + 316973 jetty.sh claims java installation is invalid
 + 316976 removed quotes of JAVA_OPTIONS in jetty.sh
 + 317007 Unable to run Jetty OSGi when
   -Dosgi.compatibility.bootdelegation=false
 + 317019 Date HTTP header not sent for HTTP/1.0 requests
 + 317231 Ability to configure jetty with a fragment bundle that contains
   etc/jetty.xml
 + 317759 Allow roles and constraints to be added after init
 + 317906 OPTIONS correctly handles TRACE
 + 318308 Correct quoting of unicode control characters
 + 318470 unboxing NPE protection in HttpConnection
 + 318551 Optional uncheck Printwriter
 + 319060 Support web-bundles that are not expanded (bundle is zipped)
 + JETTY-1237 Save local/remote address to be available after close
 + Update ecj to 3.6 Helios release drop

jetty-6.1.25 - 26 July 2010
 + 320264 Removed duplicate mime.property entries
 + JETTY-1212 Long content lengths
 + JETTY-1214 Avoid ISE when scavenging invalid session
 + JETTY-1223 DefaultServlet: NPE when setting relativeResourceBase and
   resourceBase is not set
 + JETTY-1226 javax.activation needs to be listed in the system classes
 + JETTY-1237 Remember local/remote details of endpoint
 + JETTY-1251 protected against closed selector
 + COMETD-112 if two threads create the same channel, then create events may
   occur after subscribe events
 + Jetty-6 is now in maintenance mode.

jetty-7.1.4.v20100610
 + 292326 Stop continuations if server is stopped
 + 292814 Make QoSFilter and DoSFilter JMX manageable
 + 293222 Improve request log to handle/show asynchronous latency
 + 294212 Can not customize session cookie path
 + 295715 AbstractSessionManager decoupled from Context
 + 298551 SslSocketConnector does not need keystore stream
 + 301608 Deregister shutdown hooks
 + 302350 org.eclipse.jetty.server.NCSARequestLog is missing JavaDoc
 + 303661 jetty.sh failes if JETTY_HOME is not writeable
 + 304100 Better document JMX setup in jetty-jmx.xml
 + 305300 AsyncContext.start dispatches runnable
 + 314299 Create test harness for JDBCLoginService
 + 314581 Implement the Sec-Websocket handshake
 + 315190 CrossOriginFilter avoid headers not understood by WebSocket
 + 315687 included init script fails to test for JETTY_HOME as empty
 + 315715 Improved Cookie version handling. Server.setMaxCookieVersion
 + 315744 Fixed STOP.PORT and STOP.KEY in start.jar
 + 315748 Removed --fromDaemon from start.jar (replaced with --daemon)
 + 315925 Improved context xml configuration handling
 + 315995 Incorrect package name in system classes list
 + 316119 Fixed idleTimeout for SocketEndPoint
 + 316254 Implement @DeclareRoles
 + 316334 Breaking change on org.eclipse.jetty.client.HttpExchange
 + 316399 Debug output in MultiPartFilter
 + 316413 Restarting webapp for packed war fails
 + 316557 OSGi HttpService failure due to undeployed context handlers
 + JETTY-547 Delay close after shutdown until request read
 + JETTY-1231 Support context request log handler

jetty-7.1.3.v20100526
 + 296567 HttpClient RedirectListener handles new HttpDestination
 + 297598 JDBCLoginService uses hardcoded credential class
 + 305898 Websocket handles query string in URI
 + 307457 Exchanges are left unhandled when connection is lost
 + 313205 Unable to run test-jdbc-sessions tests
 + 314009 jetty.xml configuration file on command line
 + 314177 JSTL support is broken
 + 314459 support maven3 for builds

jetty-7.1.2.v20100523
 + 308866 Update test suite to JUnit4 - Module jetty-util
 + 312948 Recycle SSL crypto buffers
 + 313196 randomly allocate ports for session test
 + 313278 Implement octet ranges in IPAccessHandler
 + 313336 secure websockets
 + 314009 updated README.txt
 + Update links to jetty website and wiki on test webapp

jetty-7.1.1.v20100517
 + 302344 Make the list of available contexts if root context is not configured
   optional
 + 304803 Remove TypeUtil Integer and Long caches
 + 306226 HttpClient should allow changing the keystore and truststore type
 + 308850 Update test suite to JUnit4 - Module jetty-annotations
 + 308853 Update test suite to JUnit4 - Module jetty-deploy
 + 308854 Update test suite to JUnit4 - Module jetty-http
 + 308855 Update test suite to JUnit4 - Module jetty-io
 + 308856 Update test suite to JUnit4 - Module jetty-jmx
 + 308857 Update test suite to JUnit4 - Module jetty-jndi
 + 308858 Update test suite to JUnit4 - Module jetty-plus
 + 308859 Update test suite to JUnit4 - Module jetty-policy
 + 308860 Update test suite to JUnit4 - Module jetty-rewrite
 + 308862 Update test suite to JUnit4 - Module jetty-server
 + 308863 Update test suite to JUnit4 - Module jetty-servlet
 + 308867 Update test suite to JUnit4 - Module jetty-webapp
 + 310918 Fixed write blocking for client HttpConnection
 + 312526 Protect shutdown thread initialization during shutdown

jetty-7.1.0 - 05 May 2010
 + 306353 fixed cross context dispatch to root context
 + 311154 Added deprecated StringBuffer API for backwards compatibility
 + 311554 Protect shutdown thread from Server#doStop
 + 312243 Optimized timeout handling

jetty-7.1.0.RC1 - 05 May 2010
 + 286889 Allow System and Server classes to be set on Server instance and when
   applied to all webapps
 + 291448 SessionManager has isCheckingRemoteSessionIdEncoding
 + 296650 JETTY-1198 reset idle timeout on request body chunks
 + 297104 HTTP CONNECT does not work correct with SSL destinations
 + 306782 Close connection when expected 100 continues is not sent
 + 308848 Update test suite to JUnit4 - Module jetty-ajp
 + 308861 Update test suite to JUnit4 - Module jetty-security
 + 308864 Update test suite to JUnit4 - Module jetty-servlets
 + 308865 Update test suite to JUnit4 - Module jetty-start
 + 308868 Update test suite to JUnit4 - Module jetty-websocket
 + 308869 Update test suite to JUnit4 - Module jetty-xml
 + 309153 Hide extracted WEB-INF/lib when running a non-extracted war
 + 309369 Added WebSocketLoadTest
 + 309686 Fixed response buffers usage
 + 310094 Improved start.jar options handling and configs
 + 310382 NPE protection when WAR is not a file
 + 310562 SslSocketConnector fails to start if excludeCipherSuites is set
 + 310634 Get the localport when opening a server socket
 + 310703 Update test suite to JUnit4 - Module tests/test-integration
 + 310918 Synchronize content exchange
 + 311154 Use Appendable in preference to StringBuilder/StringBuffer in APIs
 + 311362 Optional org.eclipse.jetty.util.log.stderr.SOURCE
 + JETTY-1030 Improve jetty.sh script
 + JETTY-1142 Replace Set-Cookies with same name

jetty-7.1.0.RC0 - 27 April 2010
 + 294563 Websocket client connection
 + 297104 Improve handling of CONNECT method
 + 306349 ProxyServlet does not work unless deployed at /
 + 307294 Add AbstractLifeCycle.AbstractLifeCycleListener implementation
 + 307847 Fixed combining mime type parameters
 + 307898 Handle large/async websocket messages
 + 308009 ObjectMBean incorrectly casts getTargetException() to Exception
 + 308420 convert jetty-plus.xml to use DeploymentManager
 + 308925 Protect the test webapp from remote access
 + 309466 Removed synchronization from StdErrLog
 + 309765 Added JSP module
 + 310051 _configurationClasses now defaults to null in WebAppContext
 + 310094 Improved start.jar usage and config files
 + 310431 Default ErrorHandler as server Bean
 + 310467 Allow SocketConnector to create generic Connection objects
 + 310603 Make Logger interface consistent
 + 310605 Make a clean room implementation of the JSP logger bridge
 + JETTY-903 Stop both caches
 + JETTY-1200 SSL NIO Endpoint wraps non NIO buffers
 + JETTY-1202 Use platform default algorithm for SecureRandom
 + JETTY-1212 handle long content lengths
 + JETTY-1214 avoid ISE when scavenging invalid session
 + Add AnnotationConfiguration to jetty-plus.xml
 + Add NPE protection to ContainerInitializerConfiguration
 + Fix jetty-plus.xml reference to addLifeCycle
 + Merged 7.0.2.v20100331
 + Temporarily remove jetty-osgi module to clarify jsp version compatibility

jetty-7.0.2.v20100331 - 31 March 2010
 + 297552 Don't call Continuation timeouts from acceptor tick
 + 298236 Additional unit tests for jetty-client
 + 306782 httpbis interpretation of 100 continues. Body never skipped
 + 306783 NPE in StdErrLog when Throwable is null
 + 306840 Suppress content-length in requests with no content
 + 306880 Support for UPGRADE in HttpClient
 + 306884 Suspend with timeout <=0 never expires
 + 307589 updated servlet 3.0 continuations for final API
 + Allow Configuration array to be set on Server instance for all web apps
 + Ensure webapps with no WEB-INF don't scan WEB-INF/lib
 + Take excess logging statements out of startup

jetty-6.1.24 - 21 April 2010
 + 308925 Protect the test webapp from remote access
 + JETTY-903 Stop both caches
 + JETTY-1198 reset idle timeout on request body chunks
 + JETTY-1200 SSL NIO Endpoint wraps non NIO buffers
 + JETTY-1211 SetUID loadlibrary name and debug
 + COMETD-100 ClientImpl logs "null" as clientId
 + COMETD-107 Reloading the application with reload extension does not fire
   /meta/connect handlers until long poll timeout expires
 + COMETD-99 ClientImpl logs exceptions in listeners with "debug" level
 + Upgraded to cometd 1.1.1 client

jetty-6.1.23 - 02 April 2010
 + 292800 ContextDeployer - recursive setting is undone by FilenameFilter
 + 296569 removeLifeCycleListener() has no effect
 + 300178 HttpClients opens too many connections that are immediately closed
 + 304658 Inconsistent Expires date format in Set-Cookie headers with maxAge=0
 + 304698 org.eclipse.jetty.http.HttpFields$DateGenerator.formatCookieDate()
   uses wrong (?) date format
 + 306331 Session manager is kept after call to doScope
 + 306840 suppress content-length in requests without content
 + JETTY-875 Allow setting of advice field in response to Handshake
 + JETTY-983 Range handling cleanup
 + JETTY-1133 Handle multiple URL ; parameters
 + JETTY-1134 BayeuxClient: Connect msg should be sent as array
 + JETTY-1149 transient should be volatile in AbstractLifeCycle
 + JETTY-1153 System property for UrlEncoded charset
 + JETTY-1155 HttpConnection.close notifies HttpExchange
 + JETTY-1156 SSL blocking close with JVM Bug busy key fix
 + JETTY-1157 Don't hold array passed in write(byte[])
 + JETTY-1158 NPE in StdErrLog when Throwable is null
 + JETTY-1161 An Extension that measures round-trip delay for cometd messages
 + JETTY-1162 Add support for async/sync message delivery to BayeuxClient
 + JETTY-1163 AJP13 forces 8859-1 encoding
 + JETTY-1168 Don't hold sessionIdManager lock when invalidating sessions
 + JETTY-1170 NPE on client when server-side extension returns null
 + JETTY-1174 Close rather than finish Gzipstreams to avoid JVM leak
 + JETTY-1175 NPE in TimesyncExtension
 + JETTY-1176 NPE in StatisticsExtension if client is null
 + JETTY-1177 Allow error handler to set cacheControl
 + JETTY-1178 Make continuation servlet to log the incoming JSON in case of
   parsing errors
 + JETTY-1180 Extension methods are wrongly called
 + JETTY-1182 COMETD-76 do not lock client while sending messages
 + JETTY-1183 AcknowledgedMessagesClientExtension does not handle correctly
   message resend when client long polls again
 + JETTY-1186 Better document JMX setup in jetty-jmx.xml
 + JETTY-1188 Null old jobs in QueuedThreadPool
 + JETTY-1191 Limit size of ChannelId cache
 + JETTY-1192 Fixed Digested POST and HttpExchange onRetry
 + JETTY-1193 Exception details are lost in AbstractCometdServlet.getMessages
 + JETTY-1195 Coalesce buffers in ChannelEndPoint.flush()
 + JETTY-1196 Enable TCP_NODELAY by default in client connectors
 + JETTY-1197 SetUID module test fails when using Java 1.6 to build
 + JETTY-1199 FindBugs cleanups
 + JETTY-1202 Use platfrom default algorithm for SecureRandom
 + JETTY-1205 Memory leak in browser-to-client mapping
 + JETTY-1207 NPE protection in FormAuthenticator
 + COMETD-28 Improved concurrency usage in Bayeux and channel handling
 + COMETD-46 reset ContentExchange content on resend
 + COMETD-58 Extension.rcv() return null causes NPE in
   AbstractBayeux.PublishHandler.publish
 + COMETD-59 AcknowledgeExtension does not handle null channel in Message
 + COMETD-62 Delay add listeners until after client construction
 + JSON parses NaN as null
 + Remove references to old content in HttpClient client tests for www.sun.com
 + Updated JSP to 2.1.v20091210

jetty-7.0.2.RC0
 + 290765 Reset input for HttpExchange retry
 + 292799 WebAppDeployer - start a started context?
 + 292800 ContextDeployer - recursive setting is undone by FilenameFilter
 + 294799 when configuring a webapp, don't look for WEB-INF/jetty6-web.xml
 + 296569 removeLifeCycleListener() has no effect
 + 296765 JMX Connector Server and ShutdownThread
 + 297421 Hide server/system classes from WebAppClassLoader.getResources
 + 297783 Handle HEAD reponses in HttpClient
 + 298144 Unit test for jetty-client connecting to a server that uses Basic
   Auth
 + 298145 Reorganized test harness to separate the HTTP PUT and HTTP GET test
   URLs
 + 298234 Unit test for jetty-client handling different HTTP error codes
 + 298667 DeploymentManager uses ContextProvider and WebAppProvider
 + 299455 Enum support in JSONPojoConvertor
 + 300178 HttpClients opens too many connections that are immediately closed
 + 300733 Jars from lib/ext are not visible for my web application
 + 300933 AbstractConnector uses concurrent objects for stats
 + 301089 Improve statistics available in StatisticsHandler and
   AbstractConnector
 + 302018 Improve statistics available in AbstractSessionHandler
 + 302198 Rename HttpClient authorization classes to Authentication
 + 302244 invalid configuration boolean conversion in FormAuthenticator
 + 302246 redirect loop using form authenticator
 + 302556 CrossOriginFilter does not work correctly when
   Access-Control-Request-Headers header is not present
 + 302669 WebInfConfiguration.unpack() unpacks WEB-INF/* from a
   ResourceCollection, breaking JSP reloading with ResourceCollections
 + 303526 Added include cyphers
 + 304307 Handle ;jsessionid in FROM Auth
 + 304532 Skip some tests on IBM JVMs until resolved
 + 304658 Inconsistent Expires date format in Set-Cookie headers with maxAge=0
 + 304698 org.eclipse.jetty.http.HttpFields$DateGenerator.formatCookieDate()
   uses wrong (?) date format
 + 304781 Reset HttpExchange timeout on slow request content
 + 304801 SSL connections FULL fix
 + 305997 Coalesce buffers in ChannelEndPoint.flush()
 + 306028 Enable TCP_NODELAY by default in client connectors
 + 306330 Flush filter chain cache after Invoker servlet
 + 306331 Session manager is kept after call to doScope
 + JETTY-776 Make new session-tests module to concentrate all reusable session
   clustering test code
 + JETTY-910 Allow request listeners to access session
 + JETTY-983 Range handling cleanup
 + JETTY-1133 Handle multiple URL ; parameters
 + JETTY-1151 JETTY-1098 allow UTF-8 with 0 carry bits
 + JETTY-1153 System property for UrlEncoded charset
 + JETTY-1155 HttpConnection.close notifies HttpExchange
 + JETTY-1156 SSL blocking close with JVM Bug busy key fix
 + JETTY-1157 Don't hold array passed in write(byte[])
 + JETTY-1163 AJP13 forces 8859-1 encoding
 + JETTY-1174 Close rather than finish Gzipstreams to avoid JVM leak
 + JETTY-1177 Allow error handler to set cacheControl
 + JETTY-1179 Persistant session tables created on MySQL use wrong datatype
 + JETTY-1184 shrink thread pool even with frequent small jobs
 + JETTY-1192 Fixed Digested POST
 + JETTY-1199 FindBugs cleanups
 + Added IPAccessHandler
 + COMETD-46 reset ContentExchange response content on resend
 + JSON parses NaN as null
 + Updated Servlet3Continuation to final 3.0.20100224

jetty-8.0.0.M0 - 28 February 2010
 + Merged 7.0.1.v20091116
 + Updated servlet 3.0 spec 20100224
 + Updated to cometd 1.0.1

jetty-7.0.1.v20091125 - 25 November 2009
 + 274251 DefaultServlet supports exact match mode
 + 288401 HttpExchange.cancel() Method Unimplemented
 + 289027 deobfuscate HttpClient SSL passwords
 + 289265 Test harness for async input
 + 289959 Improved ContextDeployer configuration
 + 289960 start.jar assumes command line args are configs
 + 291019 Fix default DEBUG option; "-D.DEBUG=true" now works
 + 291340 Race condition in onException() notifications
 + 291543 make bin/*.sh scripts executable in distribution
 + 291589 Update jetty-rewrite demo
 + 292546 Proactively enforce HttpClient idle timeout
 + 292642 Fix errors in embedded Jetty examples
 + 292825 Continuations ISE rather than ignore bad transitions
 + 293222 Improved StatisticsHandler for async
 + 293506 Unable to use jconsole with Jetty when running with security manager
 + 293557 Add "jad" mime mapping
 + 294154 Patched jetty-osgi
 + 294224 HttpClient timeout setting has no effect when connecting to host
 + 294345 Support for HTTP/301 + HTTP/302 response codes
 + 294563 Initial websocket implementation
 + 295421 Cannot reset() a newly created HttpExchange: IllegalStateException 0
   => 0
 + 295562 CrossOriginFilter does not work with default values in Chrome and
   Safari
 + JETTY-937 More JVM bug work arounds. Insert pause if all else fails
 + JETTY-983 Send content-length with multipart ranges
 + JETTY-1114 unsynchronised WebAppClassloader.getResource(String)
 + JETTY-1121 Merge Multipart query parameters
 + JETTY-1122 Handle multi-byte utf that causes buffer overflow
 + JETTY-1125 TransparentProxy incorrectly configured for test webapp
 + JETTY-1129 Filter control characters out of StdErrLog
 + JETTY-1135 Handle connection closed before accepted during JVM bug work
   around
 + JETTY-1144 fixed multi-byte character overflow
 + JETTY-1148 Reset partially read request reader
 + COMETD-34 Support Baeyux MBean
 + CQ-3581 jetty OSGi contribution
 + CVE-2009-3555 Prevent SSL renegotiate for SSL vulnerability
 + Fixed client abort asocciation
 + Fixed XSS issue in CookieDump demo servlet.
 + Improved start.jar usage text for properties
 + Moved centralized logging and verifier back to sandbox
 + Promoted Jetty Centralized Logging from Sandbox
 + Promoted Jetty WebApp Verifier from Sandbox
 + Refactored continuation test harnessess

jetty-7.0.0.v20091005 - 05 October 2009
 + 291340 Race condition in onException() notifications

jetty-6.1.21 - 22 September 2009
 + 282543 HttpClient SSL buffer size fix
 + 288055 fix jetty-client for failed listener state machine
 + 288153 reset exchange when resending
 + 288182 PUT request fails during retry
 + JETTY-719 Document state machine of jetty http client
 + JETTY-933 State == HEADER in client
 + JETTY-936 Improved servlet matching and optimized
 + JETTY-1038 ChannelId.isParentOf returns the wrong result
 + JETTY-1061 Catch exceptions from cometd listeners
 + JETTY-1072 maven plugin handles context path not as documented
 + JETTY-1080 modified previous fix for windows
 + JETTY-1084 HEAD command not setting content-type in response under certain
   circumstances
 + JETTY-1090 resolve inifinte loop condition for webdav listener
 + JETTY-1092 MultiPartFilter can be pushed into infinite loop
 + JETTY-1093 Request.toString throws exception when size exceeds 4k
 + JETTY-1098 Default form encoding is UTF8
 + JETTY-1099 Improve cookie handling in BayeuxClient
 + JETTY-1100 extend setuid feature to allow setting max open file descriptors
 + JETTY-1102 Wrong usage of deliver() in private chat messages
 + JETTY-1108 SSL EOF detection
 + JETTY-1109 Improper handling of cookies in Terracotta tests
 + JETTY-1112 Response fails if header exceeds buffer size
 + JETTY-1113 IllegalStateException when adding servlet filters
   programmatically
 + JETTY-1114 Unsynchronize webapp classloader getResource
 + Fix DefaultServletTest for windows
 + Include tmp directory sweeper in build
 + Streamline jetty-jboss build, update sar to QueuedThreadPool
 + Update Jetty implementation of com.sun.net.httpserver.*

jetty-7.0.0.RC6 - 21 September 2009
 + 280723 Add non blocking statistics handler
 + 282543 HttpClient SSL buffer size fix
 + 283357 org.eclipse.jetty.server.HttpConnectionTest exceptions
 + 288055 jetty-client fails to resolve failed resolution attempts correctly
 + 288153 jetty-client resend doesn't reset exchange
 + 288182 PUT request fails during retry
 + 288466 LocalConnector is not thread safe
 + 288514 AbstractConnector does not handle InterruptedExceptions on shutdown
 + 288772 Failure to connect does not set status to EXCEPTED
 + 289146 formalize reload policy functionality
 + 289156 jetty-client: no longer throw runtime exception for bad authn details
 + 289221 HttpExchange does not timeout when using blocking connector
 + 289285 org.eclipse.jetty.continuation 7.0.0.RC5 imports the
   org.mortbay.util.ajax package
 + 289686 HttpExchange.setStatus() has too coarse synchronization
 + 289958 StatisticsServlet incorrectly adds StatisticsHandler
 + 289960 start.jar assumes command line args are configs
 + 290081 Eager consume LF after CR
 + 290761 HttpExchange isDone handles intercepted events
 + JETTY-719 Document state machine of jetty http client
 + JETTY-780 CNFE during startup of webapp with spring-context >= 2.5.1
 + JETTY-936 274251 Improved servlet matching and optimized'
 + JETTY-1080 modify previous fix to work on windows
 + JETTY-1084 HEAD command not setting content-type in response under certain
   circumstances
 + JETTY-1086 Use UncheckedPrintWriter & cleaned up HttpStatus.Code usage
 + JETTY-1090 resolve potential infinite loop with webdav listener
 + JETTY-1092 MultiPartFilter can be pushed into infinite loop
 + JETTY-1093 Request.toString throws exception when size exceeds 4k
 + JETTY-1098 Default form encoding is UTF8
 + JETTY-1101 Updated servlet3 continuation constructor
 + JETTY-1105 Custom error pages aren't working
 + JETTY-1108 SSL EOF detection
 + JETTY-1112 Response fails if header exceeds buffer size
 + JETTY-1113 IllegalStateException when adding servlet filters
   programmatically
 + Copy VERSION.txt to distro
 + Fixed XSS issue in CookieDump demo servlet.
 + Remove printlns from jetty-plus
 + Tweak DefaultServletTest under windows

jetty-6.1.20 - 27 August 2009
 + 283513 Check endp.isOpen when blocking read
 + 283818 fixed merge of forward parameters
 + 285006 Fixed NPE in AbstractConnector during shutdown
 + 286535 ContentExchange status code
 + 286911 Clean out cache when recycling HTTP fields
 + JETTY-838 Don't log and throw
 + JETTY-874 Better error on full header
 + JETTY-960 Support ldaps
 + JETTY-1046 maven-jetty-jspc-plugin keepSources takes affect only in
   packageRoot
 + JETTY-1057 XSS error page
 + JETTY-1065 Add RedirectRegexRule to provide match/replace/group redirect
   support
 + JETTY-1066 Send 400 error for request URI parse exceptions
 + JETTY-1068 Avoid busy flush of async SSL
 + JETTY-1069 Adjust Bayeux Java client backoff algorithm
 + JETTY-1070 Java Bayeux Client not sending /meta/disconnect on stop
 + JETTY-1074 JMX thread manipulation
 + JETTY-1077 HashSSORealm shares Principals between UserRealms
 + JETTY-1078 Automatic JSON Pojo Conversion
 + JETTY-1079 ResourceCollection.toString() can throw IllegalStateException
 + JETTY-1080 Ignore files that would be extracted outside the destination
   directory when unpacking WARs
 + JETTY-1081 Handle null content type in GzipFilter
 + JETTY-1084 Disable GzipFilter for HEAD requests
 + JETTY-1085 Allow url sessionID if cookie invalid
 + JETTY-1086 Added UncheckedPrintWriter to avoid ignored EOFs
 + JETTY-1087 Chunked SSL non blocking input
 + JETTY-1098 Upgrade jsp to SJSAS-9_1_1-B60F-07_Jan_2009
 + Added DebugHandler
 + Added getSubscriptions to cometd client
 + Clarified cometd interval timeout and allow per client intervals
 + COMETD-7 max latency config for lazy messages
 + Made unSubscribeAll public on cometd client
 + Removed clearing of queue in unSubscribeAll for cometd client
 + Update Main.main method to call setWar
 + Update test-jndi and test-annotation examples for atomikos 3.5.5

jetty-7.0.0.RC5 - 27 August 2009
 + 286911 Clean out cache when recycling HTTP fields
 + 287496 Use start.ini always and added --exec
 + 287632 FilterContinuations for blocking jetty6
 + JETTY-838 Don't log and throw
 + JETTY-874 Better header full warnings
 + JETTY-960 Support for ldaps
 + JETTY-1081 Handle null content type in GzipFilter
 + JETTY-1084 Disable GzipFilter for HEAD requests
 + JETTY-1085 Allow url sessionID if cookie invalid
 + JETTY-1086 Added UncheckedPrintWriter to avoid ignored EOFs
 + JETTY-1087 Chunked SSL non blocking input

jetty-6.1.19 - 01 July 2009
 + JETTY-799 shell script for jetty on cygwin
 + JETTY-863 Non blocking stats handler
 + JETTY-937 Further Improvements for sun JVM selector bugs
 + JETTY-970 BayeuxLoadGenerator latency handling
 + JETTY-1011 Grizzly uses queued thread pool
 + JETTY-1028 jetty:run plugin should check for the web.xml from the overlays
   if not found in src/main/webapp/WEB-INF/
 + JETTY-1029 Handle quoted cookie paths
 + JETTY-1031 Handle large pipeline
 + JETTY-1033 jetty-plus compiled with jdk1.5
 + JETTY-1034 Cookie parsing
 + JETTY-1037 reimplemented channel doRemove
 + JETTY-1040 jetty.client.HttpConnection does not handle non IOExceptions
 + JETTY-1042 Avoid cookie reuse on shared connection
 + JETTY-1044 add commons-daemon support as contrib/start-daemon module
 + JETTY-1045 Handle the case where request.PathInfo() should be "/*"
 + JETTY-1046 maven-jetty-jspc-plugin keepSources takes affect only in
   packageRoot
 + JETTY-1047 Cometd client can grow cookie headers
 + JETTY-1048 Default servlet can handle partially filtered large static
   content
 + JETTY-1049 Improved transparent proxy usability
 + JETTY-1054 Avoid double deploys
 + JETTY-1055 Cookie quoting
 + JETTY-1057 Error page stack trace XSS
 + JETTY-1058 Handle trailing / with aliases on
 + JETTY-1062 Don't filter cometd message without data

jetty-7.0.0.RC4 - 18 August 2009
 + 279820 Fixed HotSwapHandler
 + 285891 SessionAuthentication is serializable
 + 286185 Implement ability for JSON implementation to automatically register
   convertors
 + 286535 ContentExchange status code
 + JETTY-1057 XSS error page
 + JETTY-1079 ResourceCollection.toString
 + JETTY-1080 Ignore files that would be extracted outside the destination
   directory when unpacking WARs
 + Added discoverable start options

jetty-7.0.0.RC3 - 07 August 2009
 + 277403 remove system properties
 + 282447 concurrent destinations in HttpClient
 + 283172 fix Windows build, broken on directory creation with the
   DefaultServlet
 + 283375 additional error-checking on SSL connector passwords to prevent NPE
 + 283513 Check endp.isOpen when blocking read
 + 285697 extract parameters if dispatch has query
 + JETTY-1074 JMX thread manipulation
 + Improved deferred authentication handling

jetty-7.0.0.RC2 - 29 June 2009
 + 283375 improved extensibility of SSL connectors
 + 283818 fixed merge of forward parameters
 + 283844 Webapp / TLD errors are not clear
 + 284475 update jetty.sh for new OPTIONS syntax
 + 284510 Enhance jetty-start for diagnosis and unit testing
 + 284981 Implement a cross-origin filter
 + 285006 fix AbstractConnector NPE during shutdown
 + Added DebugHandler
 + Added JavaUtilLog for Jetty logging to java.util.logging framework
 + backport jetty-8 annotation parsing to jetty-7
 + Disassociate method on IdentityService
 + Improved handling of overlays and resourceCollections

jetty-7.0.0.RC1 - 15 June 2009
 + 283344 Startup on windows is broken
 + JETTY-1066 283357 400 response for bad URIs
 + JETTY-1068 Avoid busy flush of async SSL

jetty-7.0.0.RC0 - 08 June 2009
 + 271535 Adding integration tests, and enabling RFC2616 tests
 + 280843 Buffer pool uses isHeader
 + 281287 Handle date headers before 1 Jan 1970
 + 282807 Better handling of 100 continues if response committed
 + JETTY-967 create standalone build for PKCS12Import at codehaus
 + JETTY-1056 update jetty-ant module for Jetty 7 at codehaus trunk
 + JETTY-1058 Handle trailing / with aliases

jetty-7.0.0.M4 - 01 June 2009
 + 281059 NPE in QTP with debug on
 + JETTY-799 shell script for jetty on cygwin
 + JETTY-1031 Handle large pipeline
 + JETTY-1034 Cookie parsing
 + JETTY-1042 Prevent cookie leak between shared connection
 + JETTY-1048 Fix for large partially filtered static content
 + JETTY-1049 Improved transparent proxy usability
 + JETTY-1054 Avoid double deploys
 + JETTY-1055 Cookie quoting
 + JETTY-1057 Error page stack trace XSS

jetty-7.0.0.M3 - 20 June 2009
 + 274251 Allow dispatch to welcome files that are servlets (configurable)
 + 276545 Quoted cookie paths
 + 277403 Cleanup system property usage
 + 277798 Denial of Service Filter
 + 279725 Support 100 and 102 expectations
 + 280707 client.HttpConnection does not catch and handle non-IOExceptions
 + 281470 Handle the case where request.PathInfo() should be "/*"
 + Added ContinuationThrowable
 + added WebAppContext.setConfigurationDiscovered for servlet 3.0 features
 + fixed race with expired async listeners
 + Numerous cleanups from static code analysis
 + Portable continuations for jetty6 and servlet3
 + Refactored AbstractBuffers to HttpBuffers for performance
 + refactored configuration mechanism
 + Refactored continuations to only support response wrapping

jetty-7.0.0.M2 - 18 May 2009
 + 273767 Update to use geronimo annotations spec 1.1.1
 + 275396 Added ScopedHandler to set servlet scope before security handler
 + JETTY-937 Work around Sun JVM bugs
 + JETTY-941 Linux chkconfig hint
 + JETTY-959 CGI servlet doesn't kill the CGI in case the client disconnects
 + JETTY-980 Fixed ResourceHandler ? handling, and bad URI creation in listings
 + JETTY-996 Make start-stop-daemon optional
 + JETTY-1003 java.lang.IllegalArgumentException: timeout can't be negative
 + JETTY-1004 CERT VU#402580 Canonical path handling includes ? in path segment
 + JETTY-1013 MySql Error with JDBCUserRealm
 + JETTY-1014 Enable start-stop-daemon by default on jetty.sh
   (START_STOP_DAEMON=1)
 + JETTY-1015 Reduce BayeuxClient and HttpClient lock contention
 + JETTY-1020 ZipException in org.mortbay.jetty.webapp.TagLibConfiguration
   prevents all contexts from being loaded

jetty-6.1.18 - 16 May 2009
 + JETTY-937 Improved work around sun JVM selector bugs
 + JETTY-1004 CERT VU#402580 Canonical path handling includes ? in path segment
 + JETTY-1008 ContinuationBayeux destroy is called
 + JETTY-1013 MySql Error with JDBCUserRealm
 + JETTY-1014 Enable start-stop-daemon by default on jetty.sh
   (START_STOP_DAEMON=1)
 + JETTY-1015 Reduce BayeuxClient and HttpClient lock contention
 + JETTY-1017 HttpDestination has too coarse locking
 + JETTY-1018 Denial of Service Filter
 + JETTY-1020 ZipException in org.mortbay.jetty.webapp.TagLibConfiguration
   prevents all contexts from being loaded
 + JETTY-1022 Removed several 1.5isms

jetty-5.1.15 - 18 May 2009
 + JETTY-418 synchronized load class
 + JETTY-1004 CERT VU402580 Canonical path handling includes ? in path segment
 + Fixes for CERT438616-CERT237888-CERT21284

jetty-6.1.17 - 30 April 2009
 + JETTY-936 Make optional dispatching to welcome files as servlets
 + JETTY-937 Work around sun JVM selector bugs
 + JETTY-941 Linux chkconfig hint
 + JETTY-957 Reduce hardcoded versions
 + JETTY-980 Security / Directory Listing XSS present
 + JETTY-982 Make test-jaas-webapp run with jetty:run
 + JETTY-983 Default Servlet sets accept-ranges for cached/gzipped content
 + JETTY-985 Allow listeners to implement both interfaces
 + JETTY-988 X-Forwarded-Host has precedence over X-Forwarded-Server
 + JETTY-989 GzipFilter handles addHeader
 + JETTY-990 Async HttpClient connect
 + JETTY-992 URIUtil.encodePath encodes markup characters
 + JETTY-996 Make start-stop-daemon optional
 + JETTY-997 Remove jpackage-utils dependency on rpm install
 + JETTY-1000 Avoided needless 1.5 dependency
 + JETTY-1002 cometd-api to 1.0.beta8
 + JETTY-1003 java.lang.IllegalArgumentException: timeout can't be negative
 + JETTY-1004 CERT VU#402580 Canonical path handling includes ? in path segment
 + JETTY-1006 Resume meta connect on all XD messages

jetty-7.0.0.M1 - 22 April 2009
 + 271258 FORM Authentication dispatch handling avoids caching
 + 271536 Add support to IO for quietly closing Readers / Writers
 + 273011 JETTY-980 JETTY-992 Security / Directory Listing XSS present
 + 273101 Fix DefaultServletTest XSS test case
 + 273153 Test for Nested references in DispatchServlet
 + JETTY-695 Handler dump
 + JETTY-983 DefaultServlet generates accept-ranges for cached/gzip content
 + Initial support for LoginService.logout
 + Removed HTTPConnection specifics from connection dispatching
 + Reworked authentication for deferred authentication
 + Reworked JMX for new layout

jetty-6.1.16 - 01 April 2009
 + JETTY-702 Create "jetty-tasks.xml" for the Ant plugin
 + JETTY-899 Standardize location for configuration files which go into etc
 + JETTY-936 Allow dispatch to welcome files that are servlets
 + JETTY-944 Lazy messages don't prevent long polls waiting
 + JETTY-946 Redeploys with maven jetty plugin of webapps with overlays don't
   work
 + JETTY-947 Exception stops terracotta session scavenger
 + JETTY-948 ConcurrentModificationException in TerracottaSessionManager
   scavenger
 + JETTY-949 Move cometd source to cometd.org project
 + JETTY-953 SSL keystore file input stream is not being closed directly
 + JETTY-956 SslSelectChannelConnector - password should be the default value
   of keyPassword if not specified
 + JETTY-959 CGI servlet doesn't kill the CGI in case the client disconnects
 + JETTY-964 Typo in Jetty 6.1.15 Manifest - Bundle-RequiredExcutionEnvironment
 + JETTY-972 Move cometd code back from cometd.org project (temporarily)
 + JETTY-973 Deliver same message to a collection of cometd Clients

jetty-7.0.0.M0 - 27 March 2009
 + JETTY-496 Support inetd/xinetd through use of System.inheritedChannel()
 + JETTY-540 Merged 3.0 Public Review changes
 + JETTY-567 Delay in initial TLS Handshake With FireFox 3 beta5 and
   SslSelectChannelConnector
 + JETTY-600 Automated tests of WADI integration + upgrade to WADI 2.0
 + JETTY-691 System.getProperty() calls ... wrap them in doPrivileged
 + JETTY-713 Expose additional AbstractConnector methods via MBean
 + JETTY-731 Completed DeliverListener for cometd
 + JETTY-748 RandomAccessFileBuffer for hadoop optimization
 + JETTY-749 Improved ArrayQueue
 + JETTY-765 ensure stop mojo works for all execution phases
 + JETTY-774 Improved caching of mime types with charsets
 + JETTY-775 AbstractSessionTest remove timing related test
 + JETTY-778 handle granular windows timer in lifecycle test
 + JETTY-779 Fixed line feed in request log
 + JETTY-781 Add "mvn jetty:deploy-war" for deploying a pre-assembled war
 + JETTY-782 Implement interval advice for BayeuxClient
 + JETTY-783 Update jetty self-signed certificate
 + JETTY-784 TerracottaSessionManager leaks sessions scavenged in other nodes
 + JETTY-786 Allow DataSourceUserRealm to create tables
 + JETTY-787 Handle MSIE7 mixed encoding
 + JETTY-788 Fix jotm for scoped jndi naming
 + JETTY-790 WaitingContinuations can change mutex if not pending
 + JETTY-792 TerracottaSessionManager does not unlock new session with
   requested id
 + JETTY-793 Fixed DataCache millisecond rounding
 + JETTY-794 WADI integration tests fail intermittently
 + JETTY-795 NullPointerException in SocketConnector.java
 + JETTY-801 Bring back 2 arg EnvEntry constructor
 + JETTY-802 Modify the default error pages to make association with Jetty
   clearer
 + JETTY-804 HttpClient timeout does not always work
 + JETTY-805 Fix jetty-jaas.xml for new UserRealm package
 + JETTY-806 Timeout related Deadlocks in HTTP Client
 + JETTY-807 HttpTester to handle charsets
 + JETTY-808 cometd client demo run.sh
 + JETTY-809 Need a way to customize WEB-INF/lib file extensions that are added
   to the classpath
 + JETTY-811 Allow configuration of system properties for the maven plugin
   using a file
 + JETTY-813 Simplify NCSARequestLog.java
 + JETTY-814 Add org.eclipse.jetty.client.Address.toString()
 + JETTY-816 Implement reconnect on java bayeux client
 + JETTY-817 Aborted SSL connections may cause jetty to hang with full cpu
 + JETTY-818 Support javax.servlet.request.ssl_session_id
 + JETTY-821 Allow lazy loading of persistent sessions
 + JETTY-822 Commit when autocommit=true causes error with mysql
 + JETTY-823 Extend start.config profiles
 + JETTY-824 Access to inbound byte statistics
 + JETTY-825 URL decoding of spaces (+) fails for encoding not utf8
 + JETTY-830 Add ability to reserve connections on http client
 + JETTY-831 Add ability to stop java bayeux client
 + JETTY-832 More UrlDecoded handling in relation to JETTY-825
 + JETTY-834 Configure DTD does not allow <Map> children
 + JETTY-837 Response headers set via filter are ignored for static resources
 + JETTY-840 add default mime types to *.htc and *.pps
 + JETTY-841 Duplicate messages when sending private message to yourself with
   cometd chat demo
 + JETTY-842 NPE in jetty client when no path component
 + JETTY-843 META-INF/MANIFEST.MF is not present in unpacked webapp
 + JETTY-844 Replace reflection with direct invocation in Slf4jLog
 + JETTY-848 Temporary folder not fully cleanup after stop (via Sweeper)
 + JETTY-854 JNDI scope does not work with applications in a .war
 + JETTY-859 MultiPartFilter ignores the query string parameters
 + JETTY-861 switched buffer pools to ThreadLocal implementation
 + JETTY-862 EncodedHttpURI ignores given encoding in constructor
 + JETTY-866 jetty-client test case fix
 + JETTY-869 NCSARequestLog locale config
 + JETTY-870 NullPointerException in Response when performing redirect to wrong
   relative URL
 + JETTY-871 jetty-client expires() NPE race condition fixed
 + JETTY-876 Added new BlockingArrayQueue and new QueuedThreadPool
 + JETTY-890 merge jaspi branch to trunk
 + JETTY-894 Add android .apk to mime types
 + JETTY-897 Remove swing dependency in GzipFilter
 + JETTY-898 Allow jetty debs to start with custom java args provided by users
 + JETTY-899 Standardize location and build process for configuration files
   which go into etc
 + JETTY-909 Update useragents cache
 + JETTY-917 Change for JETTY-811 breaks systemProperties config parameter in
   maven-jetty-plugin
 + JETTY-922 Fixed NPE on getRemoteHost when socket closed
 + JETTY-923 Client supports attributes
 + JETTY-926 default location for generatedClasses of jspc plugin is incorrect
 + JETTY-938 Deadlock in the TerracottaSessionManager
 + JETTY-939 NPE in AbstractConfiguration.callPreDestroyCallbacks
 + JETTY-946 Redeploys with maven jetty plugin of webapps with overlays don't
   work
 + JETTY-950 Fix double-printing of request URI in request log
 + JETTY-953 SSL keystore file input stream is not being closed directly
 + JETTY-956 SslSelectChannelConnector - password should be the default value
   of keyPassword if not specified
 + moved to org.eclipse packages
 + simplified HandlerContainer API

jetty-6.1.15 - 04 March 2009
 + JETTY-923 BayeuxClient uses message pools to reduce memory footprint
 + JETTY-924 Improved BayeuxClient disconnect handling
 + JETTY-925 Lazy bayeux messages
 + JETTY-926 default location for generatedClasses of jspc plugin is incorrect
 + JETTY-931 Fix issue with jetty-rewrite.xml
 + JETTY-934 fixed stop/start of Bayeux Client
 + JETTY-938 Deadlock in the TerracottaSessionManager
 + JETTY-939 NPE in AbstractConfiguration.callPreDestroyCallbacks

jetty-6.1.15 - 02 March 2009
 + JETTY-923 BayeuxClient uses message pools to reduce memory footprint
 + JETTY-924 Improved BayeuxClient disconnect handling
 + JETTY-925 Lazy bayeux messages
 + JETTY-926 default location for generatedClasses of jspc plugin is incorrect

jetty-6.1.15.rc4 - 19 February 2009
 + JETTY-496 Support inetd/xinetd through use of System.inheritedChannel()
 + JETTY-713 Expose additional AbstractConnector methods via MBean
 + JETTY-749 Improved ack extension
 + JETTY-802 Modify the default error pages to make association with Jetty
   clearer
 + JETTY-811 Allow configuration of system properties for the maven plugin
   using a file
 + JETTY-815 Add comet support to jQuery javascript library
 + JETTY-840 add default mime types to *.htc and *.pps
 + JETTY-848 Temporary folder not fully cleanup after stop (via Sweeper)
 + JETTY-869 NCSARequestLog locale config
 + JETTY-870 NullPointerException in Response when performing redirect to wrong
   relative URL
 + JETTY-872 Handshake handler calls wrong extension callback
 + JETTY-878 Removed printStackTrace from WaitingContinuation
 + JETTY-879 Support extra properties in jQuery comet implementation
 + JETTY-882 ChannelBayeuxListener called too many times
 + JETTY-884 Use hashcode for threadpool ID
 + JETTY-887 Split configuration and handshaking in jquery comet
 + JETTY-888 Fix abort in case of multiple outstanding connections
 + JETTY-894 Add android .apk to mime types
 + JETTY-898 Allow jetty debs to start with custom java args provided by users
 + JETTY-909 Update useragents cache

jetty-6.1.15.rc3 - 28 January 2009
 + JETTY-691 System.getProperty() calls ... wrap them in doPrivileged
 + JETTY-844 Replace reflection with direct invocation in Slf4jLog
 + JETTY-861 switched buffer pools to ThreadLocal implementation
 + JETTY-866 jetty-client test case fix

jetty-6.1.15.rc2 - 23 January 2009
 + JETTY-567 Delay in initial TLS Handshake With FireFox 3 beta5 and
   SslSelectChannelConnector
 + adjustment to jetty-client assembly packaging

jetty-6.1.15.pre0 - 20 January 2009
 + JETTY-600 Automated tests of WADI integration + upgrade to WADI 2.0
 + JETTY-749 Reliable message delivery
 + JETTY-781 Add "mvn jetty:deploy-war" for deploying a pre-assembled war
 + JETTY-794 WADI integration tests fail intermittently
 + JETTY-795 NullPointerException in SocketConnector.java
 + JETTY-798 Jboss session manager incompatible with LifeCycle.Listener
 + JETTY-801 Bring back 2 arg EnvEntry constructor
 + JETTY-802 Modify the default error pages to make association with Jetty very
   clear
 + JETTY-804 HttpClient timeout does not always work
 + JETTY-806 Timeout related Deadlocks in HTTP Client
 + JETTY-807 HttpTester to handle charsets
 + JETTY-808 cometd client demo run.sh
 + JETTY-809 Need a way to customize WEB-INF/lib file extensions that are added
   to the classpath
 + JETTY-814 Add org.eclipse.jetty.client.Address.toString()
 + JETTY-816 Implement reconnect on java bayeux client
 + JETTY-817 Aborted SSL connections may cause jetty to hang with full cpu
 + JETTY-819 Jetty Plus no more jre 1.4
 + JETTY-821 Allow lazy loading of persistent sessions
 + JETTY-824 Access to inbound byte statistics
 + JETTY-825 URL decoding of spaces (+) fails for encoding not utf8
 + JETTY-827 Externalize servlet api
 + JETTY-830 Add ability to reserve connections on http client
 + JETTY-831 Add ability to stop java bayeux client
 + JETTY-832 More UrlDecoded handling in relation to JETTY-825
 + JETTY-833 Update debian and rpm packages for new jsp-2.1-glassfish jars and
   servlet-api jar
 + JETTY-834 Configure DTD does not allow <Map> children
 + JETTY-837 Response headers set via filter are ignored for static resources
 + JETTY-841 Duplicate messages when sending private message to yourself with
   cometd chat demo
 + JETTY-842 NPE in jetty client when no path component
 + JETTY-843 META-INF/MANIFEST.MF is not present in unpacked webapp
 + JETTY-852 Ensure handshake and connect retried on failure for jquery-cometd
 + JETTY-854 JNDI scope does not work with applications in a .war
 + JETTY-855 jetty-client uber assembly support
 + JETTY-858 ContentExchange provides bytes
 + JETTY-859 MultiPartFilter ignores the query string parameters
 + JETTY-862 EncodedHttpURI ignores given encoding in constructor

jetty-6.1.14 - 14 November 2008
 + JETTY-630 jetty6-plus rpm is missing the jetty6-plus jar
 + JETTY-748 Reduced flushing of large content
 + JETTY-765 ensure stop mojo works for all execution phases
 + JETTY-777 include util5 on the jetty debs
 + JETTY-778 handle granular windows timer in lifecycle test
 + JETTY-779 Fixed line feed in request log
 + JETTY-782 Implement interval advice for BayeuxClient
 + JETTY-783 Update jetty self-signed certificate
 + JETTY-784 TerracottaSessionManager leaks sessions scavenged in other nodes
 + JETTY-787 Handle MSIE7 mixed encoding
 + JETTY-788 Fix jotm for new scoped jndi
 + JETTY-790 WaitingContinuations can change mutex if not pending
 + JETTY-791 Ensure jdk1.4 compatibility for jetty-6
 + JETTY-792 TerracottaSessionManager does not unlock new session with
   requested id
 + JETTY-793 Fixed DataCache millisecond rounding

jetty-6.1.12 - 04 November 2008
 + JETTY-731 Completed DeliverListener for cometd
 + JETTY-772 Increased default threadpool size to 250
 + JETTY-774 Cached text/json content type
 + JETTY-775 fix port of openspaces to jetty-6

jetty-7.0.0.pre5 - 30 October 2008
 + JETTY-766 Fix npe
 + JETTY-767 Fixed SSL Client no progress handshake bug
 + JETTY-768 Remove EnvEntry overloaded constructors
 + JETTY-769 jquery example error
 + JETTY-771 Ensure NamingEntryUtil is jdk1.4 compliant
 + JETTY-772 Increased default threadpool size to 250

jetty-6.1.12.rc5 - 30 October 2008
 + JETTY-703 maxStopTimeMs added to QueuedThreadPool
 + JETTY-762 improved QueuedThreadPool idle death handling
 + JETTY-763 Fixed AJP13 constructor
 + JETTY-766 Ensure SystemProperties set early on jetty-maven-plugin
 + JETTY-767 Fixed SSL Client no progress handshake bug
 + JETTY-768 Remove EnvEntry overloaded constructors
 + JETTY-771 Ensure NamingEntryUtil jdk1.4 compliant

jetty-7.0.0.pre4 - 28 October 2008
 + JETTY-241 Support for web application overlays in rapid application
   development (jetty:run)
 + JETTY-319 improved passing of exception when webapp unavailable
 + JETTY-331 SecureRandom hangs on systems with low entropy (connectors slow to
   start)
 + JETTY-591 No server classes for jetty-web.xml
 + JETTY-604 AbstractSession.setSessionURL
 + JETTY-670 $JETTY_HOME/bin/jetty.sh not worked in Solaris, because of
   /usr/bin/which has no error-code
 + JETTY-676 ResourceHandler doesn't support HTTP HEAD requests
 + JETTY-677 GWT serialization issue
 + JETTY-680 Can't configure the ResourceCollection with maven
 + JETTY-681 JETTY-692 MultiPartFilter is slow for file uploads
 + JETTY-682 Added listeners and queue methods to cometd
 + JETTY-686 LifeCycle.Listener
 + JETTY-687 Issue with servlet-mapping in dynamic servlet invoker
 + JETTY-688 Cookie causes NumberFormatException
 + JETTY-689 processing of non-servlet related annotations
 + JETTY-690 Updated XBean dependencies to XBean version 3.4.3 and Spring
   2.0.5.
 + JETTY-696 jetty.sh restart not working
 + JETTY-698 org.eclipse.resource.JarResource.extract does not close
   JarInputStream jin
 + JETTY-699 Optimized cometd sending of 1 message to many many clients
 + JETTY-700 unit test for unread request data
 + JETTY-703 maxStopTimeMs added to QueuedThreadPool
 + JETTY-708 allow 3 scopes for jndi resources: jvm, server or webapp
 + JETTY-709 Jetty plugin's WebAppConfig configured properties gets overridden
   by AbstractJettyRunMojo even when already set
 + JETTY-710 Worked around poor implementation of File.toURL()
 + JETTY-711 DataSourceUserRealm implementation
 + JETTY-712 HttpClient does not handle request complete after response
   complete
 + JETTY-715 AJP Key size as Integer
 + JETTY-716 Fixed NPE on empty cometd message
 + JETTY-718 during ssl unwrap, return true if some bytes were read, even if
   underflow
 + JETTY-720 fix HttpExchange.waitForStatus
 + JETTY-721 Support wildcard in VirtualHosts configuration
 + JETTY-723 jetty.sh does not check if TMP already is set
 + JETTY-724 better handle EBCDIC default JVM encoding
 + JETTY-728 Improve Terracotta integration and performances
 + JETTY-730 Set SAX parse features to defaults
 + JETTY-731 DeliverListener for cometd
 + JETTY-732 Case Sensitive Basic Authentication Response Header
   Implementations
 + JETTY-733 Expose ssl connectors with xbean
 + JETTY-735 Wrong default jndi name on DataSourceUserRealm
 + JETTY-736 Client Specific cometd advice
 + JETTY-737 refactored jetty.jar into jetty, xml, security, ssl, webapp and
   deploy jars
 + JETTY-738 If jetty.sh finds a pid file is does not check to see if a process
   with that pid is still running
 + JETTY-739 Race in QueuedThreadPool
 + JETTY-741 HttpClient connects slowly due to reverse address lookup by
   InetAddress.getHostName()
 + JETTY-742 Private messages in cometd chat demo
 + JETTY-747 Handle HttpClient exceptions better
 + JETTY-755 Optimized HttpParser and buffers for few busy connections
 + JETTY-757 Unhide JAAS classes
 + JETTY-758 Update JSP to glassfish tag SJSAS-9_1_1-B51-18_Sept_2008
 + JETTY-759 Fixed JSON small negative real numbers
 + JETTY-760 Handle wildcard VirtualHost and normalize hostname in
   ContextHandlerCollection
 + JETTY-762 improved QueuedThreadPool idle death handling
 + JETTY-763 Fixed AJP13 constructor
 + JETTY-766 Ensure SystemProperties set early on jetty-maven-plugin

jetty-6.1.12.rc4 - 21 October 2008
 + JETTY-319 improved passing of exception when webapp unavailable
 + JETTY-729 Backport Terracotta integration to Jetty6.1 branch
 + JETTY-744 Backport of JETTY-741: HttpClient connects slowly due to reverse
   address lookup by InetAddress.getHostName()
 + JETTY-747 Handle exceptions better in HttpClient
 + JETTY-755 Optimized HttpParser and buffers for few busy connections
 + JETTY-758 Update JSP 2.1 to glassfish tag SJSAS-9_1_1-B51-18_Sept_2008
 + JETTY-759 Fixed JSON small negative real numbers
 + JETTY-760 Handle wildcard VirtualHost and normalize hostname in
   ContextHandlerCollection

jetty-6.1.12.rc3 - 10 October 2008
 + JETTY-241 Support for web application overlays in rapid application
   development (jetty:run)
 + JETTY-686 LifeCycle.Listener
 + JETTY-715 AJP key size
 + JETTY-716 NPE for empty cometd message
 + JETTY-718 during ssl unwrap, return true if some bytes were read, even if
   underflow
 + JETTY-720 fix HttpExchange.waitForStatus
 + JETTY-721 Support wildcard in VirtualHosts configuration
 + JETTY-722 jndi related threadlocal not cleared after deploying webapp
 + JETTY-723 jetty.sh does not check if TMP already is set
 + JETTY-725 port JETTY-708 (jndi scoping) to jetty-6
 + JETTY-730 set SAX parser features to defaults
 + JETTY-731 DeliverListener for cometd
 + JETTY-732 Case Sensitive Basic Authentication Response Header
   Implementations
 + JETTY-736 Client Specific cometd advice
 + JETTY-738 If jetty.sh finds a pid file is does not check to see if a process
   with that pid is still running
 + JETTY-739 Race in QueuedThreadPool
 + JETTY-742 Private messages in cometd chat demo

jetty-6.1.12rc2 - 12 September 2008
 + JETTY-282 Support manually-triggered reloading
 + JETTY-331 SecureRandom hangs on systems with low entropy (connectors slow to
   startup)
 + JETTY-591 No server classes for jetty-web.xml
 + JETTY-670 $JETTY_HOME/bin/jetty.sh not worked in Solaris, because of
   /usr/bin/which has no error-code
 + JETTY-671 Configure DTD does not allow <Property> children
 + JETTY-672 Utf8StringBuffer doesn't properly handle null characters (char
   with byte value 0)
 + JETTY-676 ResourceHandler doesn't support HTTP HEAD requests
 + JETTY-677 GWT serialization issue
 + JETTY-680 Can't configure the ResourceCollection with maven
 + JETTY-681 JETTY-692 MultiPartFilter is slow for file uploads
 + JETTY-682 Added listeners and queue methods to cometd
 + JETTY-683 ResourceCollection works for jsp files but does not work for
   static resources under DefaultServlet
 + JETTY-687 Issue with servlet-mapping in dynamic servlet invoker
 + JETTY-688 Cookie causes NumberFormatException
 + JETTY-696 ./jetty.sh restart not working
 + JETTY-698 org.eclipse.resource.JarResource.extract does not close
   JarInputStream jin
 + JETTY-699 Optimize cometd sending of 1 message to many many clients
 + JETTY-709 Jetty plugin's WebAppConfig configured properties gets overridden
   by AbstractJettyRunMojo even when already set
 + JETTY-710 Worked around poor implementation of File.toURL()
 + JETTY-712 HttpClient does not handle request complete after response
   complete

jetty-7.0.0pre3 - 06 August 2008
 + JETTY-30 Externalize servlet-api to own project
 + JETTY-182 Support setting explicit system classpath for jasper
   Jsr199JavaCompiler
 + JETTY-319 Get unavailable exception and added startWithUnavailable option
 + JETTY-381 JETTY-622 Multiple Web Application Source Directory
 + JETTY-442 Accessors for mimeType on ResourceHandler
 + JETTY-502 forward of an include should hide include attributes
 + JETTY-562 RewriteHandler support for virtual hosts
 + JETTY-563 JETTY-482 OpenRemoteServiceServlet for GWT1.5M2+
 + JETTY-564 Consider optionally importing org.apache.jasper.servlet
 + JETTY-571 SelectChannelConnector throws Exception on close on Windows
 + JETTY-608 Suspend/Resume/Complete request listeners
 + JETTY-621 Improved LazyList javadoc
 + JETTY-626 Null protect reading the dtd resource from classloader
 + JETTY-628 Rewrite rule for rewriting scheme
 + JETTY-629 Don't hold timeout lock during expiry call
 + JETTY-632 OSGi tags for Jetty client
 + JETTY-633 Default form encoding 8859_1 rather than utf-8
 + JETTY-635 Correctly merge request parameters when doing forward
 + JETTY-636 Separate lifeycle of jsp build
 + JETTY-637 empty date headers throw IllegalArgumentException
 + JETTY-641 JDBC Realm purge cache problem
 + JETTY-642 NPE in LdapLoginModule
 + JETTY-644 LdapLoginModule uses proper filters when searching
 + JETTY-645 Do not provide jetty-util to the webapps
 + JETTY-646 Should set Cache-Control header when sending errors to avoid
   caching
 + JETTY-647 suspended POSTs with binary data do too many resumes
 + JETTY-650 Parse "*" URI for HTTP OPTIONS request
 + JETTY-651 Release resources during destroy
 + JETTY-653 Upgrade jta api specs to more recent version
 + JETTY-654 Allow Cometd Bayeux object to be JMX manageable
 + JETTY-655 Support parsing application/x-www-form-urlencoded parameters via
   http PUT
 + JETTY-656 HttpClient defaults to async mode
 + JETTY-659 ContentExchange and missing headers in HttpClient
 + JETTY-663 AbstractDatabaseLoginModule handle not found UserInfo and userName
 + JETTY-665 Support merging class directories
 + JETTY-666 scanTargetPatterns override the values already being set by
   scanTarget
 + JETTY-667 HttpClient handles chunked content
 + JETTY-669 Http methods other than GET and POST should not have error page
   content
 + JETTY-671 Configure DTD does not allow <Property> children
 + JETTY-672 Utf8StringBuffer doesn't properly handle null characters (char
   with byte value 0)
 + JETTY-675 ServletContext.getRealPath("") returns null instead of returning
   the root dir of the webapp
 + Upgrade jsp 2.1 to SJSAS-9_1_02-B04-11_Apr_2008

jetty-6.1.12rc1 - 01 August 2008
 + JETTY-319 Get unavailable exception and added startWithUnavailable option
 + JETTY-381 JETTY-622 Multiple Web Application Source Directory
 + JETTY-442 Accessors for mimeType on ResourceHandler
 + JETTY-502 forward of an include should hide include attributes
 + JETTY-562 RewriteHandler support for virtual hosts
 + JETTY-563 GWT OpenRemoteServiceServlet GWT1.5M2+
 + JETTY-564 Consider optionally importing org.apache.jasper.servlet
 + JETTY-571 SelectChannelConnector throws Exception on close on Windows
 + JETTY-596 Proxy authorization support in HttpClient
 + JETTY-599 handle buffers consistently handle invalid index for poke
 + JETTY-603 Handle IPv6 in HttpURI
 + JETTY-605 Added optional threadpool to BayeuxService
 + JETTY-606 better writeTo impl for BIO
 + JETTY-607 Add GigaSpaces session clustering
 + JETTY-610 jetty.class.path not being interpreted
 + JETTY-613 website module now generates site-component for jetty-site
 + JETTY-614 scanner allocated hashmap on every scan
 + JETTY-623 ServletContext.getServerInfo() non compliant
 + JETTY-626 Null protect reading the dtd resource from classloader
 + JETTY-628 Rewrite rule for rewriting scheme
 + JETTY-629 Don't hold timeout lock during expiry call
 + JETTY-632 OSGi tags for Jetty client
 + JETTY-633 Default form encoding 8859_1 rather than utf-8
 + JETTY-635 Correctly merge request parameters when doing forward
 + JETTY-637 empty date headers throw IllegalArgumentException
 + JETTY-641 JDBC Realm purge cache problem
 + JETTY-642 NPE in LdapLoginModule
 + JETTY-644 LdapLoginModule uses proper filters when searching
 + JETTY-646 Should set Cache-Control header when sending errors to avoid
   caching
 + JETTY-647 suspended POSTs with binary data do too many resumes
 + JETTY-650 Parse "*" URI for HTTP OPTIONS request
 + JETTY-651 Release resources during destroy
 + JETTY-654 Allow Cometd Bayeux object to be JMX manageable
 + JETTY-655 Support parsing application/x-www-form-urlencoded parameters via
   http PUT
 + JETTY-656 HttpClient defaults to async mode
 + JETTY-657 Backport jetty-7 sslengine
 + JETTY-658 backport latest HttpClient from jetty-7 to jetty-6
 + JETTY-659 ContentExchange and missing headers in HttpClient
 + JETTY-660 Backported QoSFilter
 + JETTY-663 AbstractDatabaseLoginModule handle not found UserInfo and userName
 + JETTY-665 Support merging class directories
 + JETTY-666 scanTargetPatterns override the values already being set by
   scanTarget
 + JETTY-667 HttpClient handles chunked content
 + JETTY-669 Http methods other than GET and POST should not have error page
   content
 + Upgrade jsp 2.1 to SJSAS-9_1_02-B04-11_Apr_2008

jetty-7.0.0pre2 - 30 June 2008
 + JETTY-336 413 error for header buffer full
 + JETTY-425 race in stopping SelectManager
 + JETTY-568 Avoid freeing DirectBuffers. New locking NIO ResourceCache
 + JETTY-569 Stats for suspending requests
 + JETTY-572 Unique cometd client ID
 + JETTY-576 servlet dtds and xsds not being loaded locally
 + JETTY-578 OSGI Bundle-RequiredExcutionEnvironment set to J2SE-1.5
 + JETTY-579 OSGI resolved management and servlet.resources import error
 + JETTY-580 Fixed SSL shutdown
 + JETTY-581 ContextPath constructor
 + JETTY-582 final ISO_8859_1
 + JETTY-584 handle null contextPath
 + JETTY-587 persist sessions to database
 + JETTY-588 handle Retry in ServletException
 + JETTY-589 Added Statistics Servlet
 + JETTY-590 Digest auth domain for root context
 + JETTY-592 expired timeout callback without synchronization
 + JETTY-595 SessionHandler only deals with base request session
 + JETTY-596 proxy support in HttpClient
 + JETTY-598 Added more reliable cometd message flush option
 + JETTY-599 handle buffers consistently handle invalid index for poke
 + JETTY-603 Handle IPv6 in HttpURI
 + JETTY-605 Added optional threadpool to BayeuxService
 + JETTY-606 better writeTo impl for BIO
 + JETTY-607 Add GigaSpaces session clustering
 + JETTY-609 jetty-client improvements for http conversations
 + JETTY-610 jetty.class.path not being interpreted
 + JETTY-611 make general purpose jar scanning mechanism
 + JETTY-612 scan for web.xml fragments
 + JETTY-613 various distribution related changes
 + JETTY-614 scanner allocates hashmap on every iteration
 + JETTY-615 Replaced CDDL servlet.jar with Apache-2.0 licensed version
 + JETTY-623 ServletContext.getServerInfo() non compliant

jetty-6.1.11 - 06 June 2008
 + JETTY-336 413 error for full header buffer
 + JETTY-425 race in stopping SelectManager
 + JETTY-580 Fixed SSL shutdown
 + JETTY-581 ContextPath constructor
 + JETTY-582 final ISO_8859_1
 + JETTY-584 handle null contextPath
 + JETTY-588 handle Retry in ServletException
 + JETTY-590 Digest auth domain for root context
 + JETTY-592 expired timeout callback without synchronization
 + JETTY-595 SessionHandler only deals with base request session
 + JETTY-596 Proxy support in HttpClient
 + JETTY-598 Added more reliable cometd message flush option

jetty-6.1.10 - 20 May 2008
 + JETTY-440 allow file name patterns for jsp compilation for jspc plugin
 + JETTY-529 CNFE when deserializing Array from session resolved
 + JETTY-537 JSON handles Locales
 + JETTY-547 Shutdown SocketEndpoint output before close
 + JETTY-550 Reading 0 bytes corrupts ServletInputStream
 + JETTY-551 Upgraded to Wadi 2.0-M10
 + JETTY-556 Encode all URI fragments
 + JETTY-557 Allow ServletContext.setAttribute before start
 + JETTY-558 optional handling of X-Forwarded-For/Host/Server
 + JETTY-566 allow for non-blocking behavior in jetty maven plugin
 + JETTY-572 unique cometd client ID
 + JETTY-579 osgi fixes with management and servlet resources
 + Use QueuedThreadPool as default

jetty-7.0.0pre1 - 03 May 2008
 + JETTY-440 allow file name patterns for jsp compilation for jspc plugin
 + JETTY-529 CNFE when deserializing Array from session resolved
 + JETTY-558 optional handling of X-Forwarded-For/Host/Server
 + JETTY-559 ignore unsupported shutdownOutput
 + JETTY-566 allow for non-blocking behavior in jetty maven plugin
 + address osgi bundling issue relating to build resources
 + Allow annotations example to be built regularly, copy to contexts-available
 + Improved suspend examples
 + Make annotations example consistent with servlet 3.0
 + Refactor JNDI impl to simplify

jetty-7.0.0pre0 - 21 April 2008
 + JETTY-282 Support manually-triggered reloading by maven plugin
 + JETTY-341 100-Continues sent only after getInputStream called
 + JETTY-386 backout fix and replaced with
   ContextHandler.setCompactPath(boolean)
 + JETTY-399 update OpenRemoteServiceServlet to gwt 1.4
 + JETTY-467 allow URL rewriting to be disabled
 + JETTY-468 unique holder names for addServletWithMapping
 + JETTY-471 LDAP JAAS Realm
 + JETTY-474 Fixed case sensitivity issue with HttpFields
 + JETTY-475 AJP connector in RPMs
 + JETTY-486 Improved jetty.sh script
 + JETTY-487 Handle empty chunked request
 + JETTY-494 Client side session replication
 + JETTY-519 HttpClient does not recycle closed connection
 + JETTY-522 Add build profile for macos for setuid
 + JETTY-523 Default servlet uses ServletContext.getResource
 + JETTY-524 Don't synchronize session event listener calls
 + JETTY-525 Fixed decoding for long strings
 + JETTY-526 Fixed MMBean fields on JMX MBeans
 + JETTY-528 Factor our cookie parsing to CookieCutter
 + JETTY-530 Improved JMX MBeanContainer lifecycle
 + JETTY-531 Optional expires on MovedContextHandler
 + JETTY-532 MBean properties for QueuedThreadPool
 + JETTY-535 Fixed Bayeux server side client memory leak
 + JETTY-537 JSON handles Locales
 + JETTY-538 test harness fix for windows
 + JETTY-540 Servlet-3.0 & java5 support (work in progress)
 + JETTY-543 Atomic batch get and put of files
 + JETTY-545 Rewrite handler
 + JETTY-546 Webapp runner. All in one jar to run a webapps
 + JETTY-547 Shutdown SocketEndpoint output before close
 + JETTY-550 Reading 0 bytes corrupts ServletInputStream
 + JETTY-551 Wadi 2.0-M10
 + JETTY-553 Fixed customize override
 + JETTY-556 Encode all URI fragments
 + JETTY-557 Allow ServletContext.setAttribute before start
 + JETTY-560 Allow decoupling of jndi names in web.xml
 + Added option to dispatch to suspended requests.
 + BayeuxClient use a single connection for polling
 + Delay 100 continues until getInputStream
 + Ensure Jotm tx mgr can be found in jetty-env.xml
 + HttpClient supports pipelined request
 + Jetty-6.1.8 Changes
 + Make javax.servlet.jsp optional osgi import for jetty module
 + QueuedThreadPool default
 + Refactor of Continuation towards servlet 3.0 proposal
 + Renamed modules management and naming to jmx and jndi.
 + RetryRequest exception now extends ThreadDeath

jetty-6.1.9 - 26 March 2008
 + JETTY-399 update OpenRemoteServiceServlet to gwt 1.4
 + JETTY-471 LDAP JAAS Realm
 + JETTY-475 AJP connector in RPMs
 + JETTY-482 update to JETTY-399
 + JETTY-519 HttpClient does not recycle closed connection
 + JETTY-522 Add build profile for macos for setuid
 + JETTY-525 Fixed decoding for long strings
 + JETTY-526 Fixed MMBean fields on JMX MBeans
 + JETTY-532 MBean properties for QueuedThreadPool
 + JETTY-535 Fixed Bayeux server side client memory leak
 + JETTY-538 test harness fix for windows
 + JETTY-541 Cometd per client timeouts
 + Ensure Jotm tx mgr can be found in jetty-env.xml
 + Make javax.servlet.jsp optional osgi import for jetty module

jetty-6.1.8 - 28 February 2008
 + JETTY-350 log ssl errors on SslSocketConnector
 + JETTY-417 JETTY_LOGS environment variable not queried by jetty.sh
 + JETTY-433 ContextDeployer constructor fails unnecessarily when using a
   security manager if jetty.home not set
 + JETTY-434 ContextDeployer scanning of sub-directories should be optional
 + JETTY-481 Handle empty Bayeux response
 + JETTY-489 Improve doco on the jetty.port property for plugin
 + JETTY-490 Fixed JSONEnumConvertor
 + JETTY-491 opendocument mime types
 + JETTY-492 Null pointer in HashSSORealm
 + JETTY-493 JSON handles BigDecimals
 + JETTY-498 Improved cookie parsing
 + JETTY-507 Fixed encoding from JETTY-388 and test case
 + JETTY-508 Extensible cometd handlers
 + JETTY-509 Fixed JSONP transport for changing callback names
 + JETTY-511 jetty.sh mishandled JETTY_HOME when launched from a relative path
 + JETTY-512 add slf4j as optional to manifest
 + JETTY-513 Terracotta session replication does not work when the initial page
   on each server does not set any attributes
 + JETTY-515 Timer is missing scavenging Task in HashSessionManager
 + Add "mvn jetty:stop"
 + Added BayeuxService
 + Added JSON.Convertor and non static JSON instances
 + Added QueuedThreadPool
 + add removeHandler(Handler) method to HandlerContainer interface
 + AJP handles bad mod_jk methods
 + Allow code ranges on ErrorPageErrorHandler
 + allow sessions to be periodically persisted to disk
 + Cookie support in BayeuxClient
 + Fixed JSON negative numbers
 + further Optimizations and improvements of Cometd
 + grizzly fixed for posts
 + Improved Bayeux API
 + Improved Cometd timeout handling
 + JSON unquotes /
 + Long cache for JSON
 + Optimizations and improvements of Cometd, more pooled objects
 + Optimized QuotedStringTokenizer.quote()
 + Remove duplicate commons-logging jars and include sslengine in jboss sar

jetty-6.1.7 - 22 December 2007
 + JETTY-386 CERT-553235 backout fix and replaced with
   ContextHandler.setCompactPath(boolean)
 + JETTY-467 allow URL rewriting to be disabled
 + JETTY-468 unique holder names for addServletWithMapping
 + JETTY-474 Fixed case sensitivity issue with HttpFields
 + JETTY-486 Improved jetty.sh script
 + JETTY-487 Handle empty chunked request
 + Add "mvn jetty:stop"
 + Added BayeuxService
 + Added JSON.Convertor and non static JSON instances
 + allow sessions to be periodically persisted to disk
 + Cookie support in BayeuxClient
 + grizzly fixed for posts
 + jetty-6.1 branch created from 6.1.6 and r593 of jetty-contrib trunk
 + Optimizations and improvements of Cometd, more pooled objects
 + Update java5 patch

jetty-6.1.6 - 18 November 2007
 + JETTY-455 Optional cometd id
 + JETTY-459 Unable to deploy from Eclipse into the root context
 + JETTY-461 fixed cometd unknown channel
 + JETTY-464 typo in ErrorHandler
 + JETTY-465 System.exit() in constructor exception for MultiPartOutputStream
 + rudimentary debian packaging
 + updated grizzly connector to 1.6.1

jetty-6.1.6rc1 - 05 November 2007
 + JETTY-388 Handle utf-16 and other multibyte non-utf-8 form content
 + JETTY-409 String params that denote files changed to File
 + JETTY-438 handle trailing . in vhosts
 + JETTY-439 Fixed 100 continues clash with Connection:close
 + JETTY-443 windows bug causes Acceptor thread to die
 + JETTY-445 removed test code
 + JETTY-448 added setReuseAddress on AbstractConnector
 + JETTY-450 Bad request for response sent to server
 + JETTY-451 Concurrent modification of session during invalidate
 + JETTY-452 CERT VU#237888 Dump Servlet - prevent cross site scripting
 + JETTY-453 updated Wadi to 2.0-M7
 + JETTY-454 handle exceptions with themselves as root cause
 + JETTY-456 allow null keystore for osX
 + JETTY-457 AJP certificate chains
 + Added configuration file for capturing stderr and stdout
 + CERT VU#38616 handle single quotes in cookie names.
 + Give bayeux timer name
 + Give Terracotta session scavenger a name
 + Housekeeping on poms
 + Improved JSON parsing from Readers
 + Jetty Eclipse Plugin 1.0.1: force copy of context file on redeploy
 + Moved some impl classes from jsp-api-2.1 to jsp-2.1
 + Updated for dojo 1.0(rc) cometd
 + Upgrade jsp 2.1 to SJSAS-9_1-B58G-FCS-08_Sept_2007

jetty-6.1.6rc0 - 03 October 2007
 + JETTY-259 SystemRoot set for windows CGI
 + JETTY-311 avoid json keywords
 + JETTY-376 allow anything but CRLF in reason string
 + JETTY-398 Allow same WADI Dispatcher to be used across multiple web-app
   contexts
 + JETTY-400 consume CGI stderr
 + JETTY-402 keep HashUserRealm in sync with file
 + JETTY-403 Allow long content length for range requests
 + JETTY-404 WebAppDeployer sometimes deploys duplicate webapp
 + JETTY-405 Default date formate for reqest log
 + JETTY-407 AJP handles unknown content length
 + JETTY-413 Make rolloveroutputstream timer daemon
 + JETTY-422 Allow <Property> values to be null in config files
 + JETTY-423 Ensure javax.servlet.forward parameters are latched on first
   forward
 + JETTY-425 Handle duplicate stop calls better
 + JETTY-430 improved cometd logging
 + JETTY-431 HttpClient soTimeout
 + Add ability to persist sessions with HashSessionManager
 + Added ConcatServlet to combine javascript and css
 + Added jetty.lib system property to start.config
 + Added JPackage RPM support
 + Added JSON.Convertable
 + Adding setUsername,setGroupname to setuid and mavenizing native build
 + Add jetty.host system property
 + AJP13 Fix on chunked post
 + Allow properties files on the XmlConfiguration command line.
 + Allow scan interval to be set after Scanner started
 + Avoid FULL exception in window between blockForOutput and remote close
 + Cached user agents strings in the /org/mortbay/jetty/useragents resource
 + CVE-2007-5615 Added protection for response splitting with bad headers.
 + Ensure session is completed only when leaving context.
 + Fix cached header optimization for extra characters
 + Fix Host header for async client
 + Fix patch for java5 to include cometd module
 + Fix typo in async client onResponsetHeader method name
 + Give deployment file Scanner threads a unique name
 + Make default time format for RequestLog match NCSA default
 + Make mx4j used only if runtime uses jdk<1.5
 + Moved Grizzly to contrib
 + Prevent infinite loop on stopping with temp dir
 + Removal of unneeded dependencies from management, maven-plugin, naming &
   plus poms
 + SetUID option to support setgid
 + Tweak OSGi manifests to remove unneeded imports
 + Updated README, test index.html file and jetty-plus.xml file
 + Update jasper2.1 to tag SJSAS-9_1-B58C-FCS-22_Aug_2007
 + Update terracotta to 2.4.1 and exclude ssl classes
 + Use terracotta repo for build; make jetty a terracotta module
 + UTF-8 for bayeux client

jetty-6.1.5 - 19 July 2007
 + JETTY-392 updated LikeJettyXml example
 + Fixed GzipFilter for dispatchers
 + Fixed reset of reason
 + Upgrade to Jasper 2.1 tag SJSAS-9_1-B50G-BETA3-27_June_2007

jetty-6.1.5rc0 - 15 July 0200
 + JETTY-253 Improved graceful shutdown
 + JETTY-373 Stop all dependent lifecycles
 + JETTY-374 HttpTesters handles large requests/responses
 + JETTY-375 IllegalStateException when committed
 + JETTY-376 allow spaces in reason string
 + JETTY-377 allow sessions to be wrapped with
   AbstractSesssionManager.SessionIf
 + JETTY-378 handle JVMs with non ISO/UTF default encodings
 + JETTY-380 handle pipelines of more than 4 requests
 + JETTY-385 EncodeURL for new sessions from dispatch
 + JETTY-386 Allow // in file resources
 + Added GzipFilter and UserAgentFilter
 + Dispatch SslEngine expiry (non atomic)
 + Improved Request log configuration options
 + make jetty plus example webapps use ContextDeployer
 + make OSGi manifests for jetty jars
 + Make SLF4JLog impl public, add mbean descriptors
 + Protect SslSelectChannelConnector from exceptions during close
 + remove call to open connectors in jetty.xml
 + SetUID option to only open connectors before setUID.
 + SPR-3682 - dont hide forward attr in include.
 + update links on website
 + update terracotta configs for tc 2.4 stable1
 + update terracotta session clustering to terracotta 2.4
 + Upgrade to Jasper 2.1 tag SJSAS-9_1-B50G-BETA3-27_June_2007

jetty-6.1.4 - 15 June 2007
 + JETTY-370 ensure idleTimeout<=0 means connections never expire
 + JETTY-371 Fixed chunked HEAD response
 + JETTY-372 make test for cookie caching more rigorous
 + fixed early open() call in NIO connectors

jetty-6.1.4rc1 - 10 June 2007
 + JETTY-310 better exception when no filter file for cometd servlet
 + JETTY-323 handle htaccess without a user realm
 + JETTY-346 add wildcard support to extra scan targets for maven plugin
 + JETTY-355 extensible SslSelectChannelConnector
 + JETTY-357 cleaned up ssl buffering
 + JETTY-360 allow connectors, userRealms to be added from a <jettyConfig> for
   maven plugin
 + JETTY-361 prevent url encoding of dir listings for non-link text
 + JETTY-362 More object locks
 + JETTY-365 make needClientAuth work on SslSelectChannelConnector
 + JETTY-366 JETTY-368 Improved bayeux disconnect
 + async client improvements
 + fixed handling of large streamed files
 + Fixed synchronization conflict SslSelectChannel and SelectChannel
 + moved documentation for jetty and jspc maven plugins to wiki
 + Optional static content cache
 + Work around IBM JVM socket close issue

jetty-6.1.4rc0 - 01 June 2007
 + JETTY-257 fixed comet cross domain
 + JETTY-309 fix applied to sslEngine
 + JETTY-317 rollback inclusion of cometd jar for maven plugin
 + JETTY-318 Prevent meta channels being created
 + JETTY-330 Allow dependencies with scope provided for jspc plugin
 + JETTY-335 SslEngine overflow fix
 + JETTY-337 deprecated get/setCipherSuites and added
   get/setExcludeCipherSuites
 + JETTY-338 protect isMoreInBuffer from destroy
 + JETTY-339 MultiPartFiler deletes temp files on IOException
 + JETTY-340 FormAuthentication works with null response
 + JETTY-344 gready fill in ByteArrayBuffer.readFrom
 + JETTY-345 fixed lost content with blocked NIO
 + JETTY-347 Fixed type util init
 + JETTY-352 Object locks
 + Add (commented out) jspc precompile to test-webapp
 + Add ability to run cometd webapps to maven plugin
 + Add slf4j-api for upgraded version
 + Allow XmlConfiguration properties to be configured
 + Change scope of fields for Session
 + Delay ssl handshake until after dispatch in sslSocketConnector
 + fixed JSP close handling
 + fixed waiting continuation reset
 + improved date header handling
 + Optional send Date header. Server.setSendDateHeader(boolean)
 + Reorganized import of contrib modules
 + Set so_timeout during ssl handshake as an option on SslSocketConnector
 + Unified JMX configuration
 + Updated junit to 3.8.2
 + Updated slf4j version to 1.3.1
 + update etc/jetty-ssl.xml with new handshake timeout setting

jetty-6.1.3 - 04 May 2007
 + JETTY-309 don't clear writable status until dispatch
 + JETTY-315 suppressed warning
 + JETTY-322 AJP13 cping and keep alive
 + Handle CRLF for content in header optimization

jetty-6.1.2 - 01 May 2007
 + JETTY-322 fix ajp cpong response and close handling
 + JETTY-324 fix ant plugin
 + JETTY-328 updated jboss
 + Added static member definition in WadiSessionManager
 + Fixed session invalidation error in WadiSessionManager
 + Improved unavailabile handling
 + sendError resets output state
 + Updated Wadi to version 2.0-M3

jetty-6.1.2rc5 - 24 April 2007
 + JETTY-305 delayed connection destroy
 + JETTY-309 handle close in multivalue connection fields
 + JETTY-314 fix for possible NPE in Request.isRequestedSessionIdValid
 + Allow jsp-file to be / or /*
 + removed some compile warnings
 + set default keystore for SslSocketConnector

jetty-6.1.2rc4 - 19 April 2007
 + JETTY-294 Fixed authentication reset
 + JETTY-299 handle win32 paths for object naming
 + JETTY-300 removed synchronized on dispatch
 + JETTY-302 correctly parse quoted content encodings
 + JETTY-303 fixed dual reset of generator
 + JETTY-304 Fixed authentication reset

jetty-6.1.2rc3 - 16 April 2007
 + JETTY-283 Parse 206 and 304 responses in client
 + JETTY-285 enable jndi for mvn jetty:run-war and jetty:run-exploded
 + JETTY-289 fixed javax.net.ssl.SSLException on binary file upload
 + JETTY-292 Fixed error page handler error pages
 + JETTY-293 fixed NPE on fast init
 + JETTY-294 Response.reset() resets headers as well as content
 + JETTY-295 Optional support of authenticated welcome files
 + JETTY-296 Close direct content inputstreams
 + JETTY-297 Recreate tmp dir on stop/start
 + JETTY-298 Names in JMX ObjectNames for context, servlets and filters
 + AJP redirects https requests correctly
 + Fixed writes of unencoded char arrays.
 + Improved performance and exclusions for TLD scanning
 + Improvements to allow simple setting of Cache-Control headers
 + MBean properties assume writeable unless marked RO
 + refactor of SessionManager and SessionIdManager for clustering

jetty-6.1.2rc2 - 27 March 2007
 + JETTY-125 maven plugin: ensure test dependencies on classpath for
   <useTestClasspath>
 + JETTY-246 path encode cookies rather than quote
 + JETTY-254 prevent close of jar entry by bad JVMs
 + JETTY-256 fixed isResumed and work around JVM bug
 + JETTY-258 duplicate log message in ServletHandler
 + JETTY-260 Close connector before stop
 + JETTY-262 Allow acceptor thread priority to be adjusted
 + JETTY-263 Added implementation for authorizationType Packets
 + JETTY-265 Only quote cookie values if needed
 + JETTY-266 Fix deadlock with shutdown
 + JETTY-271 ResourceHandler uses resource for MimeType mapping
 + JETTY-272 Activate and Passivate events for sessions
 + JETTY-274 Improve flushing at end of request for blocking
 + JETTY-276 Partial fix for reset/close race
 + JETTY-277 Improved ContextHandlerCollection
 + JETTY-278 Session invalidation delay until no requests
 + JETTY-280 Fixed deadlock with two flushing threads
 + JETTY-284 Fixed stop connector race
 + JETTY-286 isIntegral and isConfidential methods overridden in
   SslSelectChannelConnector
 + Added RestFilter for PUT and DELETE from Aleksi Kallio
 + AJP13 CPING request and CPONG response implemented
 + AJP13 remoteUser, contextPath, servletPath requests implemented
 + AJP13 Shutdown Request from peer implemented
 + Change some JNDI logging to debug level instead of info
 + Enable the SharedStoreContextualiser for the WadiSessionManager(Database
   store for clustering)
 + Make annotations work for maven plugin
 + Optimized multi threaded init on startup servlets
 + Refactor Scanner to increase code reuse with maven/ant plugins
 + Removed unneeded specialized TagLibConfiguration class from maven plugin
 + Update jasper to glassfish tag SJSAS-9_1-B39-RC-14_Mar_2007

jetty-6.1.2rc1 - 08 March 2007
 + JETTY-157 make CGI handle binary data
 + JETTY-175 JDBCUserRealm use getInt instead of getObject
 + JETTY-188 Use timer for session scavaging
 + JETTY-235 default realm name
 + JETTY-242 fix race condition with scavenging sessions when stopping
 + JETTY-243 FULL
 + JETTY-244 Fixed UTF-8 buffer overflow
 + JETTY-245 Client API improvements
 + JETTY-246 spaces in cookies
 + JETTY-248 setContentLength after content written
 + JETTY-250 protect attribute enumerations from modification
 + JETTY-252 Fixed stats handling of close connection
 + JETTY-254 prevent close of jar file by bad JVMs
 + add ajp connector jar to jetty-jboss sar
 + Added option to allow null pathInfo within context
 + Added support for lowResourcesIdleTime to SelectChannelConnector
 + BoundedThreadPool queues rather than blocks excess jobs.
 + call preDestroy() after servlet/filter destroy()
 + Ensure jetty/jboss uses servlet-spec classloading order
 + Fix constructor for Constraint to detect wildcard role
 + fix Dump servlet to handle primitive array types
 + handle comma separated values for the Connection: header
 + Improved Context setters for wadi support
 + Improved handling of early close in AJP
 + Support null pathInfo option for webservices deployed to jetty/jboss
 + TagLibConfiguration uses resource input stream
 + Workaround to call SecurityAssocation.clear() for jboss webservices calls to
   ejbs

jetty-6.1.2rc0 - 15 February 2007
 + JETTY-223 Fix disassociate of UserPrincipal on dispatches
 + JETTY-226 Fixed SSLEngine close issue
 + JETTY-232 Fixed use of override web.xml
 + JETTY-236 Buffer leak
 + JETTY-237 AJPParser Buffer Data Handling
 + JETTY-238 prevent form truncation
 + Coma separated cookies
 + Cometd timeout clients
 + Patches from sybase for ClientCertAuthenticator

jetty-6.1.2pre1 - 05 February 2007
 + JETTY-224 run build up to process-test before invoking jetty:run
 + Added error handling for incorrect keystore/truststore password in
   SslSelectChannelConnector
 + added win32service to standard build
 + allow ResourceHandler to use resource base from an enclosing ContextHandler
 + fixed bug with virtual host handling in ContextHandlerCollection
 + refactored cometd to be continuation independent

jetty-6.1.2pre0 - 01 February 2007
 + JETTY-213 request.isUserInRole(String) fixed
 + JETTY-215 exclude more transitive dependencies from tomcat jars for jsp-2.0
 + JETTY-216 handle AJP packet fragmentation
 + JETTY-218 handle AJP ssl key size and integer
 + JETTY-219 fixed trailing encoded chars in cookies
 + JETTY-220 fixed AJP content
 + JETTY-222 fix problem parsing faces-config.xml
 + Added cometd jsonp transport from aabeling
 + Added terracotta cluster support for cometd
 + add support for Annotations in servlet, filter and listener sources
 + enable SslSelectChannelConnector to modify the SslEngine's client
   authentication settings
 + Fixed 1.4 method in jetty plus
 + Fixed generation of errors during jsp compilation for jsp-2.1
 + handle virtual hosts in ContextHandlerCollection
 + improved writer buffering
 + moved JSON parser to util to support reuse

jetty-6.1.1 - 15 January 2007

jetty-6.1.1rc1 - 12 January 2007
 + JETTY-210 Build jsp-api-2.0 for java 1.4
 + Use timers for Rollover logs and scanner

jetty-6.1.1rc0 - 10 January 2007
 + JETTY-209 Added ServletTester.createSocketConnector
 + JETTY-210 Build servlet-api-2.5 for java 1.4
 + JETTY-211 fixed jboss build
 + CGI servlet fails without exception
 + ensure response headers on AjaxFilter messsages turn off caching
 + extras/win32service download only if no JavaServiceWrapper exist
 + Fixed unpacking WAR
 + MultiPartFilter deleteFiles option
 + simplified chat demo
 + start webapps on deployment with jboss, use isDistributed() method from
   WebAppContext

jetty-6.1.0 - 09 January 2007
 + Fixed unpacking WAR

jetty-6.1.0 - 05 January 2007
 + JETTY-206 fixed AJP getServerPort and getRemotePort
 + Added extras/win32service
 + Added WebAppContext.setCopyWebDir to avoid JVM jar caching issues.
 + GERONIMO-2677 refactor of session id handling for clustering
 + Improved config of java5 threadpool
 + Protect context deployer from Errors
 + ServletTester sets content length

jetty-6.1.0rc3 - 02 January 2007
 + JETTY-195 fixed ajp ssl_cert handling
 + JETTY-197 fixed getRemoteHost
 + JETTY-203 initialize ServletHandler if no Context instance
 + JETTY-204 setuid fix
 + extras/servlet-tester
 + implement resource injection and lifecycle callbacks declared in web.xml
 + setLocale does not use default content type
 + Use standard releases of servlet and jsp APIs.

jetty-6.1.0rc2 - 20 December 2006
 + JETTY-167 cometd refactor
 + JETTY-194 doubles slashes are significant in URIs
 + JETTY-201 make run-as work for both web container and ejb container in jboss
 + AJP13Parser, throw IllegalStateException on unimplemented AJP13 Requests
 + ContextHandlerCollection is noop with no handlers
 + ensure classpath passed to jspc contains file paths not urls
 + ensure com.sun.el.Messages.properties included in jsp-2.1 jar
 + ensure servlets initialized if only using ServletHandler
 + fixed Jetty-197 AJP13 getRemoteHost()
 + Refactored AbstractSessionManager for ehcache
 + remove code to remove SecurityHandler if no constraints present

jetty-6.1.0rc1 - 14 December 2006
 + JETTY-193 MailSessionReference without authentication
 + JETTY-199 newClassPathResource
 + added cache session manager(pre-alpha)
 + ensure unique name for ServletHolder instances
 + simplified idle timeout handling

jetty-6.1.0rc0 - 08 December 2006
 + JETTY-123 fix improved
 + JETTY-181 Allow injection of a java:comp Context
 + JETTY-182 Optionally set JSP classpath initparameter
 + JETTY-184 cometd connect non blocking
 + JETTY-185 tmp filename generation
 + JETTY-189 ProxyConnection
 + 403 for BASIC authorization failure
 + Added extras/gwt
 + Added org.mortbay.thread.concurrent.ThreadPool
 + Added spring ejb3 demo example
 + DefaultHandler links virtual hosts.
 + Dispatcher does not protect javax.servlet attributes
 + Fixed cachesize on invalidate
 + Fixed idle timeout
 + flush if content-length written
 + forward query attribute fix
 + Handle request content encodings
 + null for unknown named dispatches
 + Optimization of writers
 + ServletHandler allows non REQUEST exceptions to propogate
 + Servlet role ref
 + session attribute listener
 + Support for RFC2518 102-processing response
 + TCK fixes from Sybase:
 + update jasper to glassfish SJSAS-9_1-B27-EA-07_Dec_2006

jetty-6.1.0pre3 - 22 November 2006
 + JETTY-154 Cookies are double quotes only
 + JETTY-180 XBean support for context deploy
 + CVE-2006-6969 Upgraded session ID generation to use SecureRandom
 + Expose isResumed on Continuations
 + fixed NIO endpoint flush. Avoid duplicate sends
 + Refactored AJP generator
 + Support TLS_DHE_RSA_WITH_AES_256_CBC_SHA
 + updated glassfish jasper to tag SJSAS-9_1-B25-EA-08_Nov_2006

jetty-6.0.2 - 22 November 2006
 + JETTY-118 ignore extra content after close
 + JETTY-119 cleanedup Security optimizatoin
 + JETTY-123 handle windows UNC paths
 + JETTY-126 handle content > Integer.MAX_VALUE
 + JETTY-129 ServletContextListeners called after servlets are initialized
 + JETTY-151 Idle timeout only applies to blocking operations
 + JETTY-154 Cookies are double quotes only
 + JETTY-171 Fixed filter mapping
 + JETTY-172 use getName() instead of toString
 + JETTY-173 restore servletpath after dispatch
 + (re)make JAAS classes available to webapp classloader
 + add <Property> replacement in jetty xml config files
 + Added concept of bufferred endpoint
 + Added conversion Object -> ObjectName for the result of method calls made on
   MBeans
 + Added DataFilter configuration to cometd
 + added examples/test-jaas-webapp
 + Added extraClassPath to WebAppContext
 + Added hierarchical destroy of mbeans
 + Added ID constructor to AbstractSessionManager.Session
 + added isStopped() in LifeCycle and AbstractLifeCycle
 + Added override descriptor for deployment of RO webapps
 + Allow session cookie to be refreshed
 + alternate optimizations of writer (use -Dbuffer.writers=true)
 + Apply queryEncoding to getQueryString
 + CGI example in test webapp
 + change examples/test-jndi-webapp so it can be regularly built
 + Default soLinger is -1 (disabled)
 + ensure "" returned for ServletContext.getContextPath() for root context
 + ensure sessions nulled out on request recycle; ensure session null after
   invalidate
 + ensure setContextPath() works when invoked from jetty-web.xml
 + fixed NIO endpoint flush. Avoid duplicate sends
 + Fixed NPE in bio.SocketEndPoint.getRemoteAddr()
 + Fixed resource cache flushing
 + Fixed tld parsing for maven plugin
 + HttpGenerator can generate requests
 + Improved *-mbean.properties files and specialized some MBean
 + Major refactor of SelectChannel EndPoint for client selector
 + make .tag files work in packed wars
 + Moved all modules updates from 6.1pre2 to 6.0
 + Plugin shutdown context before stopping it.
 + Refactored session lifecycle and additional tests
 + release resource lookup in Default servlet
 + Reverted UnixCrypt to use coersions (that effected results)
 + Session IDs can change worker ID
 + Simplified ResourceCache and Default servlet
 + SocketConnector closes all connections in doStop
 + Support TLS_DHE_RSA_WITH_AES_256_CBC_SHA
 + updated glassfish jasper to tag SJSAS-9_1-B25-EA-08_Nov_2006
 + Upgraded session ID generation to use SecureRandom

jetty-5.1.14 - 09 August 2007
 + JETTY-155 force close with content length
 + JETTY-369 failed state in Container
 + patched with correct version

jetty-5.1.13
 + Sourceforge 1648335: problem setting version for AJP13

jetty-5.1.12 - 22 November 2006
 + JETTY-154 Cookies ignore single quotes
 + Added support for TLS_DHE_RSA_WITH_AES_256_CBC_SHA
 + AJP protected against bad requests from mod_jk
 + Quote single quotes in cookies
 + Upgraded session ID generation to use SecureRandom

jetty-4.2.27 - 22 November 2006
 + AJP protected against bad requests from mod_jk
 + Upgraded session ID generation to use SecureRandom

jetty-6.1.0pre2 - 20 November 2006
 + Added extraClassPath to WebAppContext
 + Clean up jboss module licensing
 + Fixed resource cache flushing

jetty-6.1.0pre1 - 19 November 2006
 + JETTY-151 Idle timeout only applies to blocking operations
 + JETTY-171 Fixed filter mapping
 + JETTY-172 use getName() instead of toString
 + JETTY-173 restore servletpath after dispatch
 + Added extras/jboss
 + Added hierarchical destroy of mbeans
 + Added override descriptor for deployment of RO webapps
 + alternate optimizations of writer (use -Dbuffer.writers=true)
 + Fixed NPE in bio.SocketEndPoint.getRemoteAddr()
 + Major refactor of SelectChannel EndPoint for client selector
 + release resource lookup in Default servlet
 + Reverted UnixCrypt to use coersions (that effected results)
 + Simplified ResourceCache and Default servlet
 + Use ContextDeployer as main deployer in jetty.xml

jetty-6.1.0pre0 - 21 October 2006
 + JETTY-112 ContextHandler checks if started
 + JETTY-113 support optional query char encoding on requests
 + JETTY-114 removed utf8 characters from code
 + JETTY-115 Fixed addHeader
 + JETTY-118 ignore extra content after close
 + JETTY-119 cleanedup Security optimizatoin
 + JETTY-121 init not called on externally constructed servlets
 + JETTY-123 handle windows UNC paths
 + JETTY-124 always initialize filter caches
 + JETTY-126 handle content > Integer.MAX_VALUE
 + JETTY-129 ServletContextListeners called after servlets are initialized
 + (re)make JAAS classes available to webapp classloader
 + add <Property> replacement in jetty xml config files
 + add a maven-jetty-jspc-plugin to do jspc precompilation
 + added cometd chat demo
 + Added concept of bufferred endpoint
 + Added conversion Object -> ObjectName for the result of method calls made on
   MBeans
 + Added DataFilter configuration to cometd
 + added examples/test-jaas-webapp
 + Added extras/setuid to support start as root
 + Added ID constructor to AbstractSessionManager.Session
 + added isStopped() in LifeCycle and AbstractLifeCycle
 + add hot deployment capability
 + AJP Connector
 + Allow session cookie to be refreshed
 + Apply queryEncoding to getQueryString
 + CGI example in test webapp
 + change examples/test-jndi-webapp so it can be regularly built
 + Default soLinger is -1 (disabled)
 + ensure "" returned for ServletContext.getContextPath() for root context
 + ensure sessions nulled out on request recycle; ensure session null after
   invalidate
 + ensure setContextPath() works when invoked from jetty-web.xml
 + Factored ErrorPageErrorHandler out of WebAppContext
 + fixed ClassCastException in JAASUserRealm.setRoleClassNames(String[])
 + fixed isUserInRole checking for JAASUserRealm
 + Fixed tld parsing for maven plugin
 + HttpGenerator can generate requests
 + Improved *-mbean.properties files and specialized some MBean
 + Improved charset handling in URLs
 + JETYY-120 SelectChannelConnector closes all connections on stop
 + make .tag files work in packed wars
 + minor optimization of bytes to UTF8 strings
 + Plugin shutdown context before stopping it.
 + Ported HtAccessHandler
 + Refactored ErrorHandler to avoid statics
 + Refactored session lifecycle and additional tests
 + Session IDs can change worker ID
 + SocketConnector closes all connections in doStop
 + Start of a client API
 + Transforming classloader does not transform resources.

jetty-5.1.11 - 08 October 2006
 + Default servlet only uses setContentLength on wrapped responses
 + Fixed AJP chunk header (1507377)
 + Fixed AJP handling of certificate length (1494939)
 + fixed ByteBufferOutputStream capacity calculation
 + Fixed order of destruction event calls
 + Fix to HttpOutputStream from M.Traverso

jetty-4.2.26 - 08 October 2006
 + Backport of AJP fixes

jetty-6.0.1 - 24 September 2006
 + JETTY-112 ContextHandler checks if started
 + JETTY-113 support optional query char encoding on requests
 + JETTY-114 removed utf8 characters from code
 + JETTY-115 Fixed addHeader
 + JETTY-121 init not called on externally constructed servlets
 + JETTY-124 always initialize filter caches
 + Factored ErrorPageErrorHandler out of WebAppContext
 + fixed ClassCastException in JAASUserRealm.setRoleClassNames(String[])
 + fixed isUserInRole checking for JAASUserRealm
 + Improved charset handling in URLs
 + JETYY-120 SelectChannelConnector closes all connections on stop
 + minor optimization of bytes to UTF8 strings
 + Refactored ErrorHandler to avoid statics

jetty-6.0.0 - 10 September 2006
 + Conveniance builder methods for listeners and filters
 + Plugin shutdown context before stopping it.
 + SocketConnector closes all connections in doStop
 + Transforming classloader does not transform resources.

jetty-6.0.0rc4 - 05 September 2006
 + JETTY-107 Poor cast in SessionDump demo
 + bind jetty-env.xml entries to java:comp/env
 + Set charset on error pages

jetty-6.0.0rc3 - 01 September 2006
 + JETTY-68 Complete request after sendRedirect
 + JETTY-104 (raised glassfish ISSUE-1044) hide JSP forced path attribute
 + Avoid double error handling of Bad requests
 + don't warn for content length on head requests
 + JETTY-103
 + Less verbose handling of BadResources from bad URLs
 + Move MailSessionReference to org.mortbay.naming.factories
 + pulled 6.0.0 branch
 + Transferred the sslengine patch from the patches directory to extras

jetty-6.0.0rc2 - 25 August 2006
 + added org.apache.commons.logging package to system classes that can't be
   overridden by a webapp classloader
 + Destroy HttpConnection to improve buffer pooling
 + Direct buffer useage is optional
 + Fixed NPE when no resource cache
 + Moved more utility packagtes to the util jar
 + mvn -Djetty.port=x jetty:run uses port number given for the default
   connector
 + Refactored WebXmlConfiguration to allow custom web.xml resource
 + Timestamp in StdErrLog
 + use mvn -Dslf4j=false jetty:run to disable use of slf4j logging with
   jdk1.4/jsp2.0

jetty-6.0.0rc1 - 16 August 2006
 + JETTY-85 JETTY-86 (TrustManager and SecureRandom are now configurable;
   better handling of null/default values)
 + add <requestLog> config param to jetty plugin
 + added modules/spring with XmlBeanFactory configuration
 + Added simple ResourceHandler and FileServer example
 + added start of cometd implementation (JSON only)
 + added start of grizzly connector
 + Added TransformingWebAppClassLoader for spring 2.0 byte code modification
   support
 + Allow direct filling of buffers for uncached static content.
 + Change path mapping so that a path spec of /foo/* does not match /foo.bar :
   JETTY-88
 + -DSTOP.PORT must be specified.
 + fixed bug that caused Response.setStatus to ignore the provided message
 + Fixed FD leak for bad TCP acks. JETTY-63
 + JETTY-87
 + JETTY-90
 + JETTY-91
 + moved optional modules to extras
 + parse jsp-property-group in web.xml for additional JSP servlet mappings
 + protected setContentType from being set during include
 + refactored resource cache
 + removed org.mortbay. from context system classes configuration
 + removed support for lowResources from SelectChannelConnector
 + Support for binding References and Referenceables and javax.mail.Sessions in
   JNDI

jetty-6.0.0rc0 - 07 July 2006
 + add ability to have a lib/ext dir from which to recursively add all jars and
   zips to the classpath
 + Added 8 random letters&digits to Jetty-generated tmp work dir name to ensure
   uniqueness
 + added html module from jetty 5 - but deprecated until maintainer found
 + Added maximum limit to filter chain cache.
 + added setters and getters on SessionManager API for session related config:
   cookie name, url parameter name, domain, max age and path.
 + added StatisticsHandler and statistics on Connector.
 + Added WebAppContextClassLoader.newInstance to better support exensible
   loaders.
 + allow <key> or <name> in <systemProperty> for plugin
 + changed ServletContext.getResourcePaths()  to not return paths containing
   double slashes
 + change name of generated tmp directory to be
   "Jetty_"+host+"_"+port+"_"+contextpath+"_"+virtualhost
 + change prefix from "jetty6" to just "jetty" for plugin: eg is now mvn
   jetty:run
 + Cleaned up idle expiry.
 + ContextHandlerCollection addContext and setContextClass
 + Discard excess bytes in header buffer if connection is closing
 + Do not wrap EofException with EofException
 + ensure explicitly set tmp directory called "work" is not deleted on exit
 + Ensure mvn clean cleans the build
 + ensure war is only unpacked if war is newer than "work" directory
 + fixed classesDirectory param for maven plugin to be configurable
 + fixed HttpGenerator convertion of non UTF-8: JETTY-82
 + immutable getParameterMap()
 + patch to allow Jetty to use JSP2.1 from Glassfish instead of Jasper from
   Tomcat
 + refactor HttpChannelEndPoint in preparation for SslEngine
 + reverse order for destroy event listeners
 + simplified jetty.xml with new constructor injections
 + Simplified Servlet Context API
 + Simplify runtime resolution of JSP library for plugin
 + Ssl algorithm taken from system property
 + support <load-on-startup> for SingleThreadModel
 + support graceful shutdown
 + Threadpool does not need to be a LifeCycle
 + Updated javax code from
   http://svn.apache.org/repos/asf/tomcat/tc6.0.x/trunk/java/javax@417727

jetty-6.0.0beta17 - 01 June 2006
 + Added clover reports and enough tests to get >50% coverage
 + Added config to disable file memory mapped buffers for windows
 + Added Request.isHandled()
 + BoundedThreadPool.doStop waits for threads to complete
 + Connector lowResourceMaxIdleTime  implemented.
 + ContextHandler.setConnectors replace setHosts
 + Default servlet checks for aliases resources
 + don't reset headers during forward
 + Fixed IE SSL issue.
 + Flush will flush all bytes rather than just some.
 + Implemented runAs on servlets
 + Protected WEB-INF and META-INF
 + Recovered repository from Codehaus crash
 + Refactored Synchronization of SelectChannelConnector

jetty-6.0.0beta16 - 12 May 2006
 + remove a couple of System.err.printlns
 + replace backwards compativle API in UrlEncoded

jetty-6.0.0beta15 - 11 May 2006
 + Added <scanTargets> parameter to allow other locations to scan for plugin
 + Added automatic scan of all WEB-INF/jetty-*.xml files for plugin
 + Added embedded examples
 + Added Server attribute org.mortbay.jetty.Request.maxFormContentSize
 + Added taglib resources to 2.1 jsp api jar
 + Added ThrottlingFilter and fixed race in Continuations
 + Added --version to start.jar
 + ContextHandler.setContextPath can be called after start.
 + don't accept partial authority in request line.
 + enforce 204 and 304 have no content
 + Fixed handling of params after forward
 + Improved HttpException
 + improved MBeanContainer object removal
 + improved MBean names
 + improved support for java5 jconsole
 + Major refactor to simplify Server and handler hierarchy
 + Moved more resources to resources
 + readded BoundedThreadPool shrinking (and then fixed resulting deadlock)
 + removed SelectBlockingChannelConnector (unmaintained)
 + Renamed NotFoundHandler to DefaultHandler
 + Reset of timer task clears expiry
 + Session scavenger threads from threadpool
 + setSendServerVersion method added to Server to control sending of Server:
   http header
 + Simplified DefaultServlet static content buffering
 + Thread names include URI if debug set

jetty-6.0.0beta14 - 09 April 2006
 + added configurability for webdefault.xml in maven plugin
 + Added Jasper 2.1 as jesper (jasper without JCL)
 + added jetty-util.jar module
 + Added JSP 2.1 APIs from apache
 + added ProxyServlet
 + added reset to Continuation
 + added support for stopping jetty using "java -jar start.jar --stop"
 + adding InvokerServlet
 + Change tmp dir of plugin to work to be in line with jetty convention
 + fixed forward bug (treated as include)
 + fixed HttpField iterator
 + fixed priority of port from url over host header
 + ignore dirs and files that don't exist in plugin scanner
 + implemented request.isUserInRole
 + improved contentType handling and test harness
 + Modify plugin to select JSP impl at runtime
 + moved test webapps to examples directory
 + securityHandler removed if not used.
 + Started readding logging to jesper using jdk logging
 + stop JDBCUserRealm coercing all credentials to String
 + Use start.config to select which JSP impl at runtime based on jdk version

jetty-6.0.0beta12 - 16 March 2006
 + Added JSP2.0 demos to test webapp
 + Added provider support to SslListener
 + Fixed error handling in error page
 + Fixed JettyPlus for root contexts
 + Fixed maven plugin JNDI for redeploys
 + Fixed tld discovery for plugin (search dependencies)
 + Log ERROR for runtimeExceptions
 + Upgraded jasper to 5.5.15

jetty-6.0.0beta11 - 14 March 2006
 + Added HttpURI and improved UTF-8 parsing.
 + added JAAS
 + added missing Configurations for maven plugin
 + added patch to use joda-time
 + added webapp-specific JNDI entries
 + fixed ; decoding in URIs
 + fixed FORM authentication
 + moved dtd and xsd to standard javax location
 + refactored configuration files and start()
 + refactored session ID management
 + refactored writers and improved UTF-8 generation.

jetty-6.0.0beta10 - 25 February 2006
 + added getLocalPort() to connector
 + Added support for java:comp/env
 + Added support for pluggable transaction manager
 + Additional accessors for request logging
 + Fixed content-type for range requests
 + Fixed default servlet handling of includes
 + Fix for myfaces and include with close
 + Fix for sf1435795 30sec delay from c taylor
 + Fix http://jira.codehaus.org/browse/JETTY-6. hi byte reader
 + Fix sf1431936 don't chunk the chunk
 + Forward masks include attributes and vice versa
 + Updates javax to MR2 release

jetty-6.0.0beta9 - 09 February 2006
 + Added CGI servlet.
 + Added request log.
 + Added TLD tag listener handling.
 + Continuation cleanup
 + Fixed dispatch of wrapped requests.
 + Fixed double flush of short content.
 + fixed setLocale bug sf1426940
 + Fixed unraw decoding of query string
 + Force a tempdir to be set.
 + Force jasper scratch dir.
 + PathMap for direct context mapping.
 + Refactored chat demo and upgraded prototype.js

jetty-6.0.0beta8 - 24 January 2006
 + conveniance addHandler removeHandler methods
 + fixed bug in overloaded write method on HttpConnection (reported against
   Tapestry4.0)
 + fixed dispatch of new session problem. sf:1407090
 + Handle pipeline requests without hangs
 + hid org.apache.commons.logging and org.slf4j packages from webapp
 + improve buffer return mechanism.
 + improved caching of content types
 + maven-jetty6-plugin: ensure compile is done before invoking jetty
 + maven-jetty6-plugin: support all types of artifact dependencies
 + maven-jetty6-plugin stopped transitive inclusion of log4j and
   commons-logging from commons-el for jasper
 + patch to remove spurious ; in HttpFields
 + reinstated rfc2616 test harness
 + Removed queue from thread pool.

jetty-6.0.0Beta7
 + Faster header name lookup
 + Fixed infinite loop with chunk handling
 + maven-jetty6-plugin added tmpDirectory property
 + maven-jetty6-plugin stopped throwing an error if there is no target/classes
   directory
 + null dispatch attributes not in names
 + reduced info verbosity
 + removed singleton Container

jetty-6.0.0Beta6
 + Fixed issue with blocking reads
 + Fixed issue with unknown headers
 + optimizations

jetty-6.0.0Beta5
 + Added management module for mbeans
 + Fixed writer char[] creations
 + Moved to SVN

jetty-6.0.0Beta4
 + CVE-2006-2758 Fixed JSP visibility security issue.
 + Improved jetty-web.xml access to org.mortbay classes.
 + Jasper 5.5.12
 + System property support in plugin

jetty-6.0.0Beta3
 + Fixed classloader issue with server classes
 + Fixed error in block read
 + Named dispatch.

jetty-6.0.0Beta2
 + Improved buffer return
 + Improved reuse of HttpField values and cookies.
 + loosely coupled with JSP servlet
 + loosely coupled with SLF4J
 + merged util jar back into jetty jar
 + Simpler continuation API

jetty-6.0.0Beta1
 + Error pages
 + Implemented all listeners
 + maven2 plugin
 + Multiple select sets
 + refactored start/stop
 + Servlet 2.5 API
 + shutdown hook
 + SSL connector
 + Virtual hosts

jetty-6.0.0Beta0
 + Dispatcher parameters
 + Fixed blocking read
 + Maven 2 build
 + UTF-8 encoding for URLs

jetty-6.0.0APLPA3
 + Added demo for Continuations
 + Jasper and associated libraries.

jetty-6.0.0ALPHA2
 + Continuations - way cool way to suspend a request and retry later.
 + Dispatchers
 + Security

jetty-6.0.0ALPHA1
 + Filters
 + web.xml handling

jetty-6.0.0ALPHA0
 + file may be sent as sent is a single operation.
 + Improved "dependancy injection" and "inversion of control" design of
   components
 + Improved "interceptor" design of handlers
 + Missing Request Dispatchers
 + Missing Security
 + Missing war support
 + Missing web.xml based configuration
 + Optional use of NIO Buffering so that efficient direct buffers and memory
   mapped files can be used.
 + Optional use of NIO gather writes, so that for example a HTTP header and a
   memory mapped
 + Optional use of NIO non-blocking scheduling so that threads are not
   allocated per connection.
 + Smart split buffer design allows large buffers to only be allocated to
   active connections. The resulting memory savings allow very large buffers to
   be used, which increases the chance of efficient asynchronous flushing and
   of avoiding chunking.
 + Totally rearchitected and rebuilt, so 10 years of cruft could be removed!

jetty-5.1.11RC0 - 05 April 2006
 + Added provider support to SslListener
 + Fixed AJP handling of ;jsessionid.
 + force close with shutdownOutput for win32
 + improved contentType param handling
 + logging improvements for servlet and runtime exceptions
 + NPE protection if desirable client certificates
 + stop JDBCUserRealm forcing all credentials to be String

jetty-5.1.10 - 05 January 2006
 + Fixed path aliasing with // on windows.
 + Fix for AJP13 with encoded path
 + Fix for AJP13 with multiple headers
 + Put POST content default back to iso_8859_1. GET is UTF-8 still
 + Remove null dispatch attributes from getAttributeNames

jetty-4.2.25 - 04 January 2006
 + Fixed aliasing of // for win32

jetty-5.1.9 - 07 December 2005
 + Fixed wantClientAuth(false) overriding netClientAuth(true)

jetty-6.0.0betaX
 + See http://jetty.mortbay.org/jetty6 for 6.0 releases

jetty-5.1.8 - 07 December 2005
 + Fixed space in URL issued created in 5.1.6

jetty-5.1.7 - 07 December 2005

jetty-5.1.7rc0 - 06 December 2005
 + better support for URI character encodings
 + char encoding for MultiPartRequest
 + fixed merging of POST params in dispatch query string.
 + improved server stats
 + JSP file servlet mappings copy JspServlet init params.
 + Prefix servlet context logs with org.mortbay.jetty.context
 + protect from NPE in dispatcher getValues
 + Updated to 2.6.2 xerces
 + use commons logging jar instead of api jar.

jetty-5.1.6 - 18 November 2005
 + CVE-2006-2758 Fixed JSP visibility security issue.
 + Improved jetty-web.xml access to org.mortbay classes.

jetty-5.1.5 - 10 November 2005
 + Improved mapping of JSP files.
 + Improved shutdown hook
 + Improved URL Decoding

jetty-5.1.5rc2 - 07 October 2005
 + ProxyHandler can handle chained proxies
 + public ServerMBean constructor
 + ReFixed merge of Dispatcher params
 + Response.setLocale will set locale even if getWriter called.
 + Reverted dispatcher params to RI rather than spec behaviour.
 + unsynchronized ContextLoader
 + UTF-8 encoding for URLs

jetty-5.1.5rc1 - 23 August 2005
 + Encoded full path in ResourceHandler directory listing
 + Fixed 100-continues with chunking and early commit
 + Fixed illegal state with chunks and 100 continue - Tony Seebregts
 + Fixed merge of Dispatcher parameters
 + Fixed PKCS12Import input string method
 + handle extra params after charset in header
 + Release commons logging factories when stopping context.
 + upgraded to commons logging 1.0.4

jetty-5.1.5rc0 - 16 August 2005
 + Applied ciphersuite patch from tonyj
 + Authenticators use servlet sendError
 + CGI sets SCRIPT_FILENAME
 + Expect continues only sent if input is read.
 + Facade over commons LogFactory so that discovery may be avoided.
 + Fixed component remove memory leak for stop/start cycles
 + HttpTunnel timeout
 + NPE protection for double stop in ThreadedServer

jetty-5.1.4 - 05 June 2005
 + Change JAAS impl to be more flexible on finding roles
 + Fixed FTP close issue.
 + ModelMBean handles null signatures
 + NPE protection in ThreadedServer
 + set classloader during webapp doStop
 + setup MX4J with JDK1.5 in start.config

jetty-5.1.4rc0 - 19 April 2005
 + Allow ServletHandler in normal HttpContext again.
 + HttpServer delegates component handling to Container.
 + More protection from null classloaders.
 + ServletHttpContext correctly calls super.doStop.
 + Stop start.jar putting current directory on classpath.
 + Turn off web.xml validation for JBoss.

jetty-5.1.3 - 07 April 2005
 + Some minor code janitorial services

jetty-4.2.24 - 07 April 2005

jetty-5.1.3rc4 - 31 March 2005
 + Allow XmlConfiguration to start with no object.
 + make java:comp/env immutable for webapps as per J2EE spec
 + Moved servlet request wrapping to enterContextScope for geronimo security
 + refixed / mapping for filters
 + rework InitialContextFactory to use static 'default' namespace
 + updated to mx4j 3.0.1

jetty-5.1.3rc3 - 20 March 2005
 + fixed "No getter or setter found" mbean errors
 + removed accidental enablement of DEBUG for JettyPlus jndi in
   log4j.properties

jetty-5.1.3rc2 - 16 March 2005
 + Fixed context to _context refactory error
 + Updated JSR154Filter for ERROR dispatch

jetty-5.1.3rc1 - 13 March 2005
 + Fixed principal naming in FormAuthenticator
 + Fixed typo in context-param handling.
 + JettyPlus updated to JOTM 2.0.5, XAPool 1.4.2
 + update to demo site look and feel.

jetty-4.2.24rc1
 + Fixed principal naming in FormAuthenticator

jetty-5.1.3rc0 - 08 March 2005
 + Added logCookie and logLatency support to NCSARequestLog
 + Added new JAAS callback to allow extra login form fields in authentication
 + Added simple xpath support to XmlParser
 + Added SslListener for 1.4 JSSE API.
 + Added TagLibConfiguration to search for listeners in TLDs.
 + Allow system and server classes to be configured for context loader.
 + Fixed HTAccess crypt salt handling.
 + Fixed JSR154 error dispatch with explicit pass of type.
 + Fixed moderate load preventing ThreadPool shrinking.
 + Fixed rollover filename format bug
 + Flush filter chain caches on servlet/filter change
 + IOException if EOF read during chunk.

jetty-4.2.24rc0 - 08 March 2005
 + Added logCookie and logLatency support to NCSARequestLog
 + Back ported Jetty 5 ThreadedServer and ThreadPool

jetty-5.1.2 - 18 January 2005
 + Added id and ref support to XmlConfiguration
 + Apply patch #1103953
 + Cleaned up AbstractSessionManager synchronization.
 + Fixed potential concurrent login problem with JAAS

jetty-4.2.23 - 16 January 2005
 + Cleaned up AbstractSessionManager synchronization.
 + Fixed potential concurrent login problem with JAAS

jetty-5.1.2pre0 - 22 December 2004
 + Added global invalidation to AbstractSessionManager
 + Fixed case of Cookie parameters
 + Fixed suffix filters
 + Modified useRequestedID handling to only use IDs from other contexts
 + Support Secure and HttpOnly in session cookies
 + UnavailableException handling from handle

jetty-4.2.23RC0 - 17 December 2004
 + Added LogStream to capture stderr and stdout to logging
 + Build unsealed jars
 + LineInput handles readers with small internal buffer
 + Support Secure and HttpOnly in session cookies

jetty-5.1.1 - 01 December 2004

jetty-5.1.1RC1
 + Allow double // within URIs
 + Applied patch for MD5 hashed credentials for MD5
 + Fixed ordering of filters with multiple interleaved mappings.
 + Made more WebApplicationHandle configuration methods public.
 + Some minor findbugs code cleanups

jetty-5.1.1RC0 - 17 November 2004
 + added new contributed shell start/stop script
 + excluded ErrorPageHandler from standard build in extra/jdk1.2 build
 + fix commons logging imports to IbmJsseListener
 + fix for adding recognized EventListeners

jetty-5.1.0 - 14 November 2004

jetty-5.1.RC1 - 24 October 2004
 + Allow JSSE listener to be just confidential or just integral.
 + Allow multiple accepting threads
 + Build unsealed jars
 + default / mapping does not apply to Filters
 + Fixed NPE for null contenttype
 + improved clean targets
 + many minor cleanups suggested from figbug utility
 + Partially flush writers on every write so content length can be detected.
 + when committed setHeader is a noop rather than IllegalStateException

jetty-5.1.RC0 - 11 October 2004
 + Added filter chain cache
 + Added JSR77 servlet statistic support
 + Added LifeCycle events and generic container.
 + Added LogStream to capture stderr and stdout to logging
 + Fixed HTAccessHandler
 + Fixed many minor issues from J2EE 1.4 TCK testing See sf.net bugs 1031520 -
   1032205
 + JBoss 4.0.0 support
 + LineInput handles readers with small internal buffer
 + Refactored, simplified and optimized HttpOutputStream
 + Refactored webapp context configurations
 + Upgraded to ant-1.6 for jasper

jetty-5.0.0 - 10 September 2004

jetty-5.0.RC4 - 05 September 2004
 + Fixed configuration of URL alias checking
 + JettyJBoss: Use realm-name from web.xml if present, otherwise use
   security-domain from jboss-web.xml

jetty-5.0.RC3 - 28 August 2004
 + Added parameters for acceptQueueSize and lowResources level.
 + Always say close for HTTP/1.0 non keep alive.
 + Changed default URI encoding to UTF-8
 + DIGEST auth handles qop, stale and maxNonceAge.
 + fixed deployment of ejb-link elements in web.xml with jboss
 + fixed jaas logout for jetty-jboss
 + Fixes to work with java 1.5
 + JettyPlus addition of pluggable DataSources
 + JettyPlus upgrade to XAPool 1.3.3. and HSQLDB 1.7.2
 + Less verbose warning for non validating xml parser.
 + Update to jasper 5.0.27

jetty-4.2.22
 + Added parameters for acceptQueueSize and lowResources level.
 + fixed deployment of ejb-link elements in web.xml for jboss
 + fixed jaas logout for jetty-jboss integration

jetty-5.0.RC2 - 02 July 2004
 + add JMX support for JettyPlus
 + add listing of java:comp/env for webapp with JMX
 + Default servlet may use only pathInfo for resource
 + Error dispatchers are always GET requests.
 + Fixed DIGEST challenge delimiters
 + Fixed JAAS logout
 + Fixed no-role security constraint combination.
 + Fixed session leak in j2ee
 + Fix to use runas roles during servlet init and destroy
 + HTAccess calls UnixCrypt correctly
 + HttpContext sendError for authentication errors
 + integrated jetty-jboss with jboss-3.2.4
 + make choice of override of JNDI ENC entries: config.xml or web.xml
 + OPTIONS works for all URLs on default servlet

jetty-4.2.21 - 02 July 2004
 + add JMX support for JettyPlus
 + add listing of java:comp/env for webapp with JMX
 + Fixed JAAS logout
 + integrated jetty-jboss with jboss-3.2.4
 + make choice of override of JNDI ENC entries: config.xml or web.xml

jetty-5.0.RC1 - 24 May 2004
 + added extra/etc/start-plus.config to set up main.class for jettyplus
 + Changed to apache 2.0 license
 + Fixed HTTP tunnel timeout setting.
 + FORM auth redirects to context on a re-auth
 + Handle multiple virutal hosts from JBoss 3.2.4RC2
 + Improved handling of exception from servlet init.
 + maxFormContentLength may be unlimited with <0 value

jetty-4.2.20 - 22 May 2004
 + Fixed HTTP tunnel timeout setting.
 + FORM auth redirects to context on a re-auth
 + Improved handling of exception from servlet init.
 + maxFormContentLength may be unlimited with <0 value

jetty-5.0.0RC0 - 07 April 2004
 + Changed dist naming convention to lowercase
 + Default servlet respectes servlet path
 + Factored out XML based config from WebApplicationContext
 + Fixed Default servlet for non empty servlet paths
 + Fixed DOS problem
 + Fixed j2se 1.3 problem with HttpFields
 + Fixed setCharacterEncoding for parameters.
 + Forced close of connections over stop/start
 + Improved RequestLog performance
 + ProxiedFor field support added to NCSARequestLog
 + ServletContext attributes wrap HttpContext attributes.
 + Updated jasper to 5.0.19
 + Updated JettyPlus to JOTM 1.4.3 (carol-1.5.2, xapool-1.3.1)
 + Updated mx4j to V2
 + Worked around bad jboss URL handler in XMLParser

jetty-4.2.20RC0 - 07 April 2004
 + Changed dist naming convention to lowercase
 + Fixed Default servlet for non empty servlet paths
 + Forced close of connections over stop/start
 + HttpFields protected headers
 + ProxiedFor field support added to NCSARequestLog
 + Worked around bad jboss URL handler in XMLParser

jetty-4.2.19 - 19 March 2004
 + Fixed DOS attack problem

jetty-5.0.beta2 - 12 February 2004
 + Added experimental NIO listeners again.
 + Added log4j context repository to jettyplus
 + Added skeleton JMX MBean for jetty plus
 + FileResource better handles non sun JVM
 + Fixed busy loop in threadpool run
 + fixed filter dispatch configuration.
 + Fixed HEAD with empty chunk bug.
 + Fixed jetty.home/work handling
 + fixed lazy authentication with FORMs
 + Fixed SessionManager init
 + Fixed setDate thread safety
 + Improved low thread handling
 + Monitor closes socket before exit
 + NPE guard for no-listener junit deployment
 + Reorganized ServletHolder init
 + RequestDispatcher uses request encoding for query params
 + Updated to Japser 5.0.16

jetty-4.2.18 - 01 March 2004
 + Added log4j context repository to jettyplus
 + Default servlet respectes servlet path
 + Fixed j2se 1.3 problem with HttpFields
 + Improved log performance
 + NPE guard for no-listener junit deployment
 + Suppress some more IOExceptions

jetty-4.2.17 - 01 February 2004
 + Fixed busy loop in threadpool run
 + Reorganized ServletHolder init

jetty-4.2.16 - 30 January 2004
 + FileResource better handles non sun JVM
 + Fixed HttpTunnel for JDK 1.2
 + Fixed setDate multi-cpu race
 + Improved low thread handling
 + Monitor closes socket before exit
 + RequestDispatcher uses request encoding for query params
 + Update jasper to 4.1.29

jetty-5.0.beta1 - 24 December 2003
 + Added patch for JBoss realm single sign on
 + Env variables for CGI
 + Fixed UnixCrypt handling in HTAccessHandler
 + Removed support for old JBoss clustering
 + Reorganized FAQ
 + SecurityConstraints not reset by stop() on custom context

jetty-4.2.15 - 24 December 2003
 + Added patch for JBoss realm single sign on
 + Environment variables for CGI
 + Fixed UnixCrypt handling in HTAccessHandler
 + Removed support for old JBoss clustering
 + SecurityConstraints not reset by stop() on custom context

jetty-5.0.beta0 - 22 November 2003
 + Added MsieSslHandler to handle browsers that don't grok persistent SSL (msie
   5)
 + Added org.mortbay.http.ErrorHandler for error pages.
 + Allow per listener handlers
 + Expire pages that contain set-cookie as per RFC2109 recommendation
 + Fixed init race in HttpFields cache
 + JBoss integration uses writer rather than stream for XML config handling
 + PathMap uses own Map.Entry impl for IBM JVMs
 + Protect ThreadPool.run() from interrupted exceptions
 + Removed support for HTTP trailers
 + Removed the CMR/CMP distributed session implementation
 + Respect content length when decoding form content.
 + Updated jasper to 5.0.14beta
 + Use ${jetty.home}/work or WEB-INF/work for temp directories if present

jetty-4.2.15rc0 - 22 November 2003
 + Added org.mortbay.http.ErrorHandler for error pages.
 + JsseListener checks UserAgent for browsers that can't grok persistent SSL
   (msie5)
 + PathMap uses own Map.Entry impl for IBM JVMs
 + Protect ThreadPool.run() from interrupted exceptions
 + Race in HttpFields cache
 + Removed the CMR/CMP distributed session implementation
 + Use ${jetty.home}/work or WEB-INF/work for temp directories if present

jetty-4.2.14 - 04 November 2003
 + Expire pages that contain set-cookie as per RFC2109 recommendation
 + Fixed NPE in SSO
 + JBoss integration uses writer rather than stream for XML config handling
 + respect content length when decoding form content.

jetty-5.0.alpha3 - 19 October 2003
 + Allow customization of HttpConnections
 + Failed requests excluded from duration stats
 + FileClassPath derived from walk of classloader hierarchy.
 + Fixed null pointer if no sevices configured for JettyPlus
 + Implemented security constraint combinations
 + Lazy authentication if no auth constraint.
 + Priority added to ThreadPool
 + replaced win32 service with http://wrapper.tanukisoftware.org
 + Restore servlet handler after dispatch
 + Reworked Dispatcher to better support cross context sessions.
 + Set TransactionManager on JettyPlus datasources and pools
 + Updated jasper and examples to 5.0.12
 + Use File.toURI().toURL() when jdk 1.2 alternative is available.

jetty-4.2.14RC1 - 19 October 2003
 + Added UserRealm.logout and arrange for form auth
 + Allow customization of HttpConnections
 + Failed requests excluded from
 + Reworked Dispatcher to better support cross context sessions.

jetty-4.2.14RC0 - 07 October 2003
 + Build fileclasspath from a walk of the classloaders
 + cookie timestamps are in GMT
 + Correctly setup context classloader in cross context dispatch.
 + Fixed comments with embedded double dashes on jettyplus.xml file
 + Fixed handling of error pages for IO and Servlet exceptions
 + Fixed null pointer if no sevices configured for JettyPlus
 + Priority on ThreadedServer
 + Put a semi busy loop into proxy tunnels for IE problems
 + replaced win32 service with http://wrapper.tanukisoftware.org
 + Set TransactionManager on JettyPlus datasources and pools
 + updated extra/j2ee to jboss 3.2.1+
 + Use File.toURI().toURL() when jdk 1.2 alternative is available.

jetty-5.0.alpha2 - 19 September 2003
 + Correctly setup context classloader in cross context dispatch.
 + Fixed error page handling of IO and Servlet exceptions.
 + Implemented ServletRequestListeners as optional filter.
 + Improved JMX start.
 + minor doco updates.
 + Moved error page mechanism to be webapp only.
 + moved mailing lists to sourceforge.
 + MultipartRequest supports multi value headers.
 + Put a semi busy loop into proxy tunnels for IE problems
 + Turn off validation without non-xerces errors
 + Update jakarta examples
 + Use commons logging.
 + Use log4j if extra is present.
 + XML entity resolution uses URLs not Resources

jetty-5.0.alpha1 - 12 August 2003
 + Implemented locale encoding mapping.
 + Improve combinations of Security Constraints
 + Server javadoc from war
 + Switched to mx4j
 + Synced with 4.2.12
 + Updated to Jasper 5.0.7

jetty-5.0.alpha0 - 16 July 2003
 + Compiled against 2.4 servlet spec.
 + Implemented Dispatcher forward attributes.
 + Implemented filter-mapping <dispatcher> element
 + Implemented remote/local addr/port methods
 + Implemented setCharaterEncoding
 + Updated authentication so that a normal Principal is used.
 + updated to jasper 5.0.3

jetty-4.2.12 - 12 August 2003
 + Added missing S to some OPTIONS strings
 + Added open method to threaded server.
 + Fixed MIME types for chemicals
 + Fixed parameter ordering for a forward request.
 + Fixed up HTAccessHandler
 + FORMAuthenticator does 403 with empty error page.
 + Improved error messages from ProxyHandler
 + Padding for IE in RootNotFoundHandler
 + Removed protection of org.mortbay.http attributes
 + Restore max inactive interval for session manager

jetty-4.2.11 - 12 July 2003
 + Branched for Jetty 5 development.
 + Cookie params all in lower case.
 + Fixed race in servlet initialization code.
 + Prevent AJP13 from reordering query.
 + Simplified AJP13 connection handling.
 + Support separate Monitor class for start

jetty-4.2.10 - 07 July 2003
 + Updates to JettyPlus documentation
 + Updates to Jetty tutorial for start.jar, jmx etc

jetty-4.2.10pre2 - 04 July 2003
 + Addition of mail service for JettyPlus
 + Allow multiple security-role-ref elements per servlet.
 + Cleaned up alias handling.
 + Confidential redirection includes query
 + Fixed cookie handling for old cookies and safari
 + handle multiple security role references
 + Handle Proxy-Connection better
 + Improvement to JettyPlus config of datasources and connection pools
 + Many improvements in JettyPlus java:comp handling
 + Move to Service-based architecture for JettyPlus features
 + Re-implementation of JNDI
 + Restricted ports in ProxyHandler.
 + Session statistics
 + URI always encodes %
 + XmlConfiguration can get/set fields.

jetty-4.2.10pre1 - 02 June 2003
 + Added SSO implementation for FORM authentication.
 + Added stop.jar
 + Deprecated forced chunking.
 + Fixed AJP13 protocol so that request/response header enums are correct.
 + Fixed form auth success redirect after retry, introduced in 4.2.9rc1
 + Fixed JSP code visibility problem introduced in Jetty-4.2.10pre0
 + Fixed problem with shared session for inter context dispatching.
 + Form authentication remembers URL over 403
 + ProxyHandler has improved test for request content
 + Removed support of org.mortbay.http.User role.
 + Trace support is now optional (in AbstractHttpHandler).
 + WebApplicationContext does not reassign defaults descriptor value.

jetty-4.2.10pre0 - 05 May 2003
 + Added ability to override jetty startup class by using -Djetty.server on
   runline
 + Allow params in form auth URLs
 + Allow query params in error page URL.
 + Apply the append flag of RolloverFileOutputStream constructor.
 + Fixed CRLF bug in MultiPartRequest
 + Fixed table refs in JDBCUserRealm.
 + FORM Authentication is serializable for session distribution.
 + getAuthType maps the HttpServletRequest final strings.
 + getAuthType returns CLIENT_CERT instead of CLIENT-CERT.
 + Incorporate jetty extra and plus into build
 + Incorporate JettyPlus jotm etc into build.
 + Integrate with JAAS
 + Massive reorg of the CVS tree.
 + Merge multivalued parameters in dispatcher.
 + Moved Log4JLogSink into JettyPlus
 + New look and feel for www site.
 + ProxyHandler checks black and white lists for Connect.
 + RolloverFileOutputStream manages Rollover thread.
 + Updated to jasper jars from tomcat 4.1.24
 + Warn if max form content size is reached.

jetty-4.2.9 - 19 March 2003
 + Conditional headers check after /dir to /dir/ redirection.

jetty-4.2.9rc2 - 16 March 2003
 + Added X-Forwarded-For header in ProxyHandler
 + Allow dispatch to j_security_check
 + Defaults descriptor has context classloader set.
 + Fixed build.xml for source release
 + Made rfc2068 PUT/POST Continues support optional.
 + Updated included jmx jars

jetty-4.2.9rc1 - 06 March 2003
 + Added requestlog to HttpContext.
 + Added support for client certs to AJP13.
 + Added trust manager support to SunJsseListener.
 + Allow delegated creation of WebApplication derivations.
 + Check Data contraints before Auth constraints
 + Cleaned up includes
 + Dump servlet can load resources for testing now.
 + Optional 2.4 behaviour for sessionDestroyed notification.
 + ProxyHandler has black and white host list.
 + Reduced default context cache sizes (Total 1MB file 100KB).
 + Removed checking for single valued headers.
 + Stop proxy url from doing user interaction.
 + Turn request log buffering off by default.
 + Work around URLClassloader not handling leading /

jetty-4.2.8_01 - 18 February 2003
 + Added a SetResponseHeadersHandler, can set P3P headers etc.
 + Added MBeans for Servlets and Filters
 + Added option to resolve remote hostnames.  Defaults to off.
 + Default servlet can have own resourceBase.
 + Fixed AdminServlet to handle changed getServletPath better.
 + Fixed CGI servlet to handle multiple headers.
 + Moved ProxyHandler to the src1.4 tree
 + Patched first release of 4.2.8 with correct version number
 + ProxyHandler can handle multiple cookies.
 + Rolled back SocketChannelListener to 4.2.5 version

jetty-4.2.7 - 04 February 2003
 + Changed PathMap to conform to / getServletPath handling.
 + Fixed proxy tunnel for non persistent connections.
 + Relative sendRedirect handles trailing / correctly.
 + Upgraded to JSSE 1.0.3_01 to fix security problem.

jetty-4.2.6 - 24 January 2003
 + Added HttpContext.setHosts to restrict context by real interface.
 + Added MBeans for session managers
 + Added version to HttpServerMBean.
 + Allow AJP13 buffers to be resized.
 + ClientCertAuthentication updates request.
 + Fixed LineInput problem with expanded buffers.
 + Fixed rel sendRedirects for root context.
 + Improved SocketChannelListener contributed.
 + Improved synchronization on AbstractSessionManager.

jetty-4.2.5 - 14 January 2003
 + Added Log4jSink in the contrib directory.
 + Don't process conditional headers and ranges for includes
 + Fixed pathParam bug for ;jsessionid
 + Fixed requestedSessionId null bug.

jetty-4.2.4 - 04 January 2003
 + Added MBeans for handlers
 + Clear context attributes after stop.
 + Clear context listeners after stop.
 + Fixed stop/start handling of servlet context
 + HTAccessHandler checks realm as well as htpassword.
 + Reuse empty LogSink slots.
 + Upgraded jasper to 4.1.18
 + Use requestedSessionId as default session ID.

jetty-4.2.4rc0 - 12 December 2002
 + Added gzip content encoding support to Default and ResourceHandler
 + Added HttpContext.flushCache
 + Allow empty host header.
 + Avoid optional 100 continues.
 + Better access to session manager.
 + Character encoding handling for GET requests.
 + Cheap clear for HttpFields
 + Cleaned up some unused listener throws.
 + Code logs objects rather than strings.
 + Configurable root context.
 + Dir listings in UTF8
 + Fixed dir listing from jars.
 + Fixed isSecure and getScheme for SSL over AJP13
 + Fixed setBufferSize NPE.
 + Handle = in param values.
 + Handle chunked form data.
 + Implemented RFC2817 CONNECT in ProxyHandler
 + Improved ProxyHandler to the point is works well for non SSL.
 + Improved setBufferSize handling
 + Limit form content size.
 + Removed container transfer encoding handling.
 + RootNotFoundHandler to help when no context found.
 + Simplified ThreadedServer
 + Update jasper to 4.1.16beta
 + Use ThreadLocals for ByteArrayPool to avoid synchronization.
 + Use Version to reset HttpFields

jetty-4.2.3 - 02 December 2002
 + Added links to Jetty Powered page
 + added main() to org.mortbay.http.Version
 + Added PKCS12Import class to import PKCS12 key directly
 + Check form authentication config for leading /
 + Cleaner servlet stop to avoid extra synchronization on handle
 + Clean up of ThreadedServer.stop()
 + Fixed some typos
 + org.mortbay.http.HttpContext.FileClassPathAttribute
 + Removed aggressive threadpool shrinkage to avoid deadlock on SMP machines.
 + removed old HttpContext.setDirAllowed()
 + Updated bat scripts

jetty-4.2.2 - 20 November 2002
 + Added EOFException to reduce log verbosity on closed connections.
 + Avoided bad buffer status after closed connection.
 + Fixed handling of empty headers
 + Fixed sendRedirect for non http URLS
 + Fixed URI query recycling for persistent connections

jetty-4.2.1 - 18 November 2002
 + Fixed bad optimization in UrlEncoding
 + Re-enabled UrlEncoding test harnesses

jetty-4.2.0 - 16 November 2002
 + Added definitions for RFC2518 WebDav response codes.
 + Added upload demo to dump servlet.
 + Fixed AJP13 buffer size.
 + Fixed include of Invoker servlet.
 + Fixed remove listener bug.
 + Lowercase jsessionid for URLs only.
 + Made NCSARequestLog easier to extend.
 + Many more optimizations.
 + Removed jasper source and just include jars from 4.1.12
 + Removed remaining non portable getBytes() calls
 + Restrict 304 responses to seconds time resolution.
 + Use IE date formatting for speed.
 + Worked around JVM1.3 bug for JSPs

jetty-4.1.4 - 16 November 2002
 + Fixed ContextLoader parent delegation bug
 + Fixed Invoker servlet for RD.include
 + Fixed remove SocketListener bug.
 + Last modified handling uses second resolution.
 + Made NCSARequestLog simpler to extend.
 + Use IE date formatting for last-modified efficiency

jetty-4.2.0rc1 - 02 November 2002
 + Fixed ContextLoader parent delegation bug.
 + Fixed directory resource bug in JarFileResource.
 + Fixed firstWrite after commit.
 + Fixed problem setting the size of chunked buffers.
 + Fixed servletpath on invoker for named servlets.
 + Improved handling of 2 byte encoded characters within forms.
 + Recycling of HttpFields class.
 + Removed unused Servlet and Servlet-Engine headers.
 + Renamed Filter application methods.
 + Support default mime mapping defined by *

jetty-4.2.0rc0 - 24 October 2002
 + Added authenticator to admin.xml
 + Added embedded iso8859 writer to HttpOutputStream.
 + Fixed RolloverFileOutputStream without date.
 + Fixed SessionManager initialization
 + Fixed Session timeout NPE.
 + Greg's birthday release!
 + Removed duplicate classes from jar

jetty-4.1.3 - 24 October 2002
 + Added authenticator to admin.xml
 + Fixed RolloverFileOutputStream without date.
 + Fixed SessionManager initialization
 + Fixed Session timeout NPE.

jetty-4.0.6 - 24 October 2002
 + Clear interrupted status in ThreadPool
 + fixed forward attribute handling for jsp-file servlets
 + Fixed forward query string handling
 + Fixed handling of relative sendRedirect after forward.
 + Fixed setCharacterEncoding to work with getReader
 + Fixed virtual hosts temp directories.

jetty-4.2.0beta0 - 13 October 2002
 + 404 instead of 403 for WEB-INF requests
 + Allow %3B encoded ; in URLs
 + Allow anonymous realm
 + Build without jmx
 + Fixed bad log dir detection
 + Fixed caching of directories to avoid shared buffers.
 + Fix Session invalidation bug
 + FORM authentication sets 403 error page
 + getNamedDispatcher(null) returns containers default servlet.
 + New AJP13 implementation.
 + New Buffering implementation.
 + New ThreadPool implementation.
 + Removed Dispatcher dependancy on ServletHttpContext
 + Stop/Start filters in declaration order.
 + unquote charset in content type
 + Update jasper to 4.1.12 tag
 + Use "standard" names for default,jsp & invoker servlets.

jetty-4.1.2 - 13 October 2002
 + 404 instead of 403 for WEB-INF requests
 + Allow %3B encoded ; in URLs
 + Allow anonymous realm
 + Build without jmx
 + Fixed bad log dir detection
 + Fixed caching of directories to avoid shared buffers.
 + Fix Session invalidation bug
 + FORM authentication sets 403 error page
 + getNamedDispatcher(null) returns containers default servlet.
 + Some AJP13 optimizations.
 + Stop/Start filters in declaration order.
 + unquote charset in content type
 + Update jasper to 4.1.12 tag
 + Use "standard" names for default,jsp & invoker servlets.

jetty-4.1.1 - 30 September 2002
 + Avoid setting sotimeout for optimization.
 + Cache directory listings.
 + Deprecated maxReadTime.
 + Fixed client scripting vulnerability with jasper2.
 + Fixed infinite recursion in JDBCUserRealm
 + Fixed space in resource name handling for jdk1.4
 + Merged LimitedNCSARequestLog into NCSARequestLog
 + Moved launcher/src to src/org/mortbay/start
 + String comparison of If-Modified-Since headers.
 + Touch files when expanding jars

jetty-4.1.0 - 22 September 2002
 + Added LimitedNCSARequestLog
 + ClientCertAuthenticator protected from null subjectDN
 + Context Initparams to control session cookie domain, path and age.
 + Fixed AJP13 handling of mod_jk loadbalancing.
 + Fixed CGI+windows security hole.
 + Handle unremovable tempdir.
 + NCSARequest log buffered default
 + Sorted directory listings.
 + Stop servlets in opposite order to start.
 + Use javac -target 1.2 for normal classes
 + WEB-INF/classes before WEB-INF/lib

jetty-4.1.0RC6 - 14 September 2002
 + Added logon.jsp for no cookie form authentication.
 + Added redirect to welcome file option.
 + Cleaned up old debug.
 + Don't URL encode FileURLS.
 + Encode URLs of Authentication redirections.
 + Extended Session API to pass request for jvmRoute handling
 + Fixed problem with AJP 304 responses.
 + FormAuthenticator uses normal redirections now.
 + Improved HashUserRealm doco
 + Improved look and feel of demo

jetty-4.1.0RC5 - 08 September 2002
 + Added commandPrefix init param to CGI
 + AJP13Listener caught up with HttpConnection changes.
 + Implemented security-role-ref for isUserInRole.
 + Improved errors for misconfigured realms.
 + More cleanup in ThreadPool for idle death.

jetty-4.1.0RC4 - 30 August 2002
 + Created statsLock sync objects to avoid deadlock when stopping.
 + Included IbmJsseListener in the contrib directory.
 + Reverted to 302 for all redirections as all clients do not understand 303
 + Updated jasper2 to 4.1.10 tag.

jetty-4.1.0RC3 - 28 August 2002
 + Added buffering to request log
 + Added defaults descriptor to addWebApplications.
 + addWebApplications encodes paths to allow for spaces in file names.
 + Allow FORM auth pages to be within security constraint.
 + Allow WebApplicationHandler to be used with other handlers.
 + Created and integrated the Jetty Launcher
 + Fixed security problem for suffix matching with trailing "/"
 + Improved handling of path encoding in Resources for bad JVMs
 + Improved handling of PUT,DELETE & MOVE.
 + Made Resource canonicalize it's base path for directories

jetty-4.1.0RC2 - 20 August 2002
 + Added HttpListener.bufferReserve
 + Build ant, src and zip versions with the release
 + Clear interrupted status in ThreadPool
 + Conveninace setClassLoaderJava2Compliant method.
 + Fixed HttpFields cache overflow
 + Improved ByteArrayPool to handle multiple sizes.
 + Updated to Jasper2 (4_1_9 tag)
 + Use system line separator for log files.

jetty-4.1.0RC1 - 11 August 2002
 + Fixed forward query string handling
 + Fixed forward to jsp-file servlet
 + Fixed getContext to use canonical contextPathSpec
 + Fixed handling of relative sendRedirect after forward.
 + Fixed setCharacterEncoding to work with getReader
 + Improved the return codes for PUT
 + Made HttpServer serializable
 + Updated international URI doco
 + Updated jasper to CVS snapshot 200208011920

jetty-4.1.0RC0 - 31 July 2002
 + Added DigestAuthenticator
 + Added ExpiryHandler which can set a default Expires header.
 + Added link to a Jetty page in Korean.
 + Changed URI default charset back to ISO_8859_1
 + Fixed getRealPath for packed war files.
 + Restructured Password into Password and Credentials

jetty-4.0.5 - 31 July 2002
 + Fixed getRealPath for packed war files.
 + Fixed getRequestURI for RD.forward to return new URI.
 + Reversed order of ServletContextListener.contextDestroyed calls

jetty-4.1.B1 - 19 July 2002
 + Added 2.4 Filter dispatching support.
 + Added PUT,DELETE,MOVE support to webapps.
 + CGI Servlet, catch and report program invocation failure status.
 + CGI Servlet, fixed suffix mapping problem.
 + CGI Servlet, pass all HTTP headers through.
 + CGI Servlet, set working directory for exec
 + Moved dynamic servlet handling to Invoker servlet.
 + Moved webapp resource handling to Default servlet.
 + Reversed order of ServletContextListener.contextDestroyed calls
 + Sessions create attribute map lazily.
 + Support HTTP/0.9 requests again
 + Updated mini.http.jar target

jetty-3.1.9 - 15 July 2002
 + Allow doHead requests to be forwarded.
 + Fixed race in ThreadPool for minThreads <= CPUs

jetty-4.1.B0 - 13 July 2002
 + Added work around of JDK1.4 bug with NIO listener
 + Allow filter init to access servlet context methods.
 + close rather than disable stream after forward
 + Fixed close problem with load balancer.
 + Fixed ThreadPool bug when minThreads <= CPUs
 + Keep notFoundContext out of context mapping lists.
 + mod_jk FAQ
 + Moved 3rd party jars to $JETTY_HOME/ext
 + NCSARequestLog can log to stderr
 + RD.forward changes getRequestURI.
 + Stopped RD.includes closing response.

jetty-4.1.D2 - 24 June 2002
 + Added AJP13 listener for apache integration.
 + Allow comma separated cookies and headers
 + Back out Don't chunk 30x empty responses.
 + Better recycling of HttpRequests.
 + Conditional header tested against welcome file not directory.
 + Fixed ChunkableOutputStream close propagation
 + Improved ThreadedServer stopping on bad networks
 + Moved jmx classes from JettyExtra to here.
 + Protect session.getAttributeNames from concurrent modifications.
 + Set contextloader during webapplicationcontext.start
 + Support trusted external authenticators.
 + Use ThreadLocals to avoid unwrapping in Dispatcher.

jetty-4.0.4 - 23 June 2002
 + Back out change: Don't chunk 30x empty responses.
 + Conditional header tested against welcome file not directory.
 + Improved ThreadedServer stopping on bad networks

jetty-4.0.3 - 20 June 2002
 + Allow comma separated cookies and headers
 + Allow session manager to be initialized when set.
 + Better recycling of HttpRequests.
 + Fixed close propagation of on-chunked output streams
 + Fixed japanese locale
 + Force security disassociation.
 + Protect session.getAttributeNames from concurrent modifications.
 + WebapplicationContext.start sets context loader

jetty-4.1.D1 - 08 June 2002
 + Added simple buffer pool.
 + Don't chunk 30x empty responses.
 + Fixed /foo/../bar// bug in canonical path.
 + Fixed "" contextPaths in Dispatcher.
 + Merged ResourceBase and SecurityBase into HttpContext
 + Recycle servlet requests and responses
 + Removed race for the starting of session scavaging
 + Reworked output buffering to keep constant sized buffers.

jetty-4.0.2 - 06 June 2002
 + Added OptimizeIt plug
 + Don't chunk 30x empty responses.
 + Fixed /foo/../bar// bug in canonical path.
 + Fixed "" contextPaths in Dispatcher.
 + Fixed handler/context start order.
 + Fixed web.dtd references.
 + Removed race for the starting of session scavaging

jetty-3.1.8 - 06 June 2002
 + Fixed /foo/../bar// bug in canonical path.
 + Fixed no slash context redirection.
 + Fixed singled threaded dynamic servlets
 + Made SecurityConstraint.addRole() require authentication.

jetty-4.1.D0 - 05 June 2002
 + Added OptimizeIt plug.
 + Added TypeUtil to reduce Integer creation.
 + BRAND NEW WebApplicationHandler & WebApplicationContext
 + Experimental CLIENT-CERT Authenticator
 + Fixed handler/context start order.
 + Fixed web.dtd references.
 + General clean up of the API for for MBean getters/setters.
 + Removed the HttpMessage facade mechanism
 + Restructured ResourceHandler into ResourceBase
 + The 4.1 Series started looking for even more performance within the 2.3
   specification.

jetty-4.0.1 - 22 May 2002
 + Fixed "null" return from getRealPath
 + Fixed contextclassloader on ServletContextEvents.
 + OutputStreamLogSink config improvements
 + Support graceful stopping of context and server.
 + Updated jasper to 16 May snapshot

jetty-4.0.1RC2 - 14 May 2002
 + 3DES Keylength was being reported as 0. Now reports 168 bits.
 + Added confidential and integral redirections to HttpListener
 + Better error for jre1.3 with 1.4 classes
 + Cleaned up RD query string regeneration.
 + Fixed ServletResponse.reset() to resetBuffer.
 + Implemented the run-as servlet tag.

jetty-4.0.1RC1 - 29 April 2002
 + Avoid flushes during RequestDispatcher.includes
 + Better handling if no realm configured.
 + Expand ByteBuffer full limit with capacity.
 + Fixed double filtering of welcome files.
 + Fixed FORM authentication auth of login page bug.
 + Fixed setTempDirectory creation bug
 + Improved flushing of chunked responses

jetty-4.0.1RC0 - 18 April 2002
 + AbstractSessionManager sets contextClassLoader for scavanging
 + Added extract arg to addWebApplications
 + DTD allows static "Get" and "Set" methods to be invoked.
 + Extended facade interfaces to HttpResponse.sendError
 + Fixed delayed response bug: Stopped HttpConnection consuming input from
   timedout connection.
 + Moved basic auth handling to HttpRequest
 + Pass pathParams via welcome file forward for jsessionid
 + Set thread context classloader for webapp load-on-startup inits
 + Updated Jasper to CVS snapshot from Apr 18 18:50:59 BST 2002

jetty-4.0.0 - 22 March 2002
 + Added IPAddressHandler for IP restrictions
 + Jetty.sh cygwin support
 + Minor documentation updates.
 + Updated contributors.
 + Updated tutorial configure version

jetty-4.0.RC3 - 20 March 2002
 + Changed html attribute order for mozilla quirk.
 + ContextInitialized notified before load-on-startup servlets.
 + Fixed ZZZ offset format to +/-HHMM
 + JDBCUserRealm instantiates JDBC driver
 + Suppress WriterOutputStream warning.
 + Updated history

jetty-4.0.RC2 - 12 March 2002
 + Added experimental nio SocketChannelListener
 + Added skeleton load balancer
 + Disabled the Password EXEC mechanism by default
 + Dont try to extract directories
 + Fixed column name in JDBCUserRealm
 + Fixed empty referrer in NCSA log.
 + Fixed security constraint problem with //
 + Fixed version for String XmlConfigurations
 + Removed redundant sessionID check.
 + Remove last of the Class.forName calls.
 + Security FAQ

jetty-3.1.7 - 12 March 2002
 + Fixed security problem with constraints being bypassed with // in URLs

jetty-4.0.RC1 - 06 March 2002
 + Added ContentEncodingHandler for compression.
 + Call response.flushBuffer after service to flush wrappers.
 + contextDestroyed event sent before destruction.
 + Contributors list as an image to prevent SPAM!
 + Empty suffix for temp directory.
 + FileResource depends less on FilePermissions.
 + Fixed filter vs forward bug.
 + Fixed recursive DEBUG loop in Logging.
 + Improved efficiency of quality list handling
 + Minor changes to make HttpServer work on J2ME CVM
 + Simplified filter API to chunkable streams
 + Updated jetty.sh to always respect arguments.
 + Warn if jdk 1.4 classes used on JVM <1.4
 + WebApplication will use ContextLoader even without WEB-INF directory.
 + XmlParser is validating by default. use o.m.x.XmlParser.NotValidating
   property to change.

jetty-3.1.6 - 28 February 2002
 + Dispatcher.forward dispatches directly to ServletHolder to avoid premature
   exception handling.
 + Empty suffix for temp directory.
 + Fixed HttpFields remove bug
 + HttpResponse.sendError makes a better attempt at finding an error page.
 + Implemented 2.3 clarifications to security constraint semantics PLEASE
   REVIEW YOUR SECURITY CONSTRAINTS (see README).
 + LineInput can handle any sized marks
 + Set Listeners default scheme

jetty-4.0.B2 - 25 February 2002
 + Accept jetty-web.xml or web-jetty.xml in WEB-INF
 + Added LoggerLogSink to direct Jetty Logs to JDK1.4 Log.
 + Added optional JDK 1.4 src tree
 + Added org.mortbay.http.JDBCUserRealm
 + Added String constructor to XmlConfiguration.
 + Adjust servlet facades for welcome redirection
 + Improved default jetty.xml
 + Improve handling of unknown URL protocols.
 + Init classloader for JspServlet
 + Minor Jasper updates
 + o.m.u.Frame uses JDK1.4 stack frame handling
 + Simplified addWebApplication
 + Slightly more agressive eating unused input from non persistent connection.
 + Start ServletHandler as part of the FilterHandler start.
 + User / mapping rather than /* for servlet requests to static content

jetty-4.0.B1 - 13 February 2002
 + Added setClassLoader and moved getFileClassPath to HttpContext
 + getRequestURI returns encoded path
 + HttpConnection always eats unused bodies
 + LineInput waits for LF after CF if seen CRLF before.
 + Merged HttpMessage and Message
 + Servlet request destined for static content returns paths as default servlet
 + Suppress error only for IOExceptions not derivitives.
 + Updated examples webapp from tomcat
 + WriterOutputStream so JSPs can include static resources.

jetty-4.0.B0 - 04 February 2002
 + Added AbstractSessionManager
 + Added Array element to XMLConfiguration
 + Added hack for compat tests in watchdog for old tomcat stuff
 + Added index links to tutorial
 + Allow listener schemes to be set.
 + Common handling of TRACE
 + Factor out RolloverFileOutputStream from OutputStreamLogSink
 + Fixed HttpFields remove bug
 + Handle special characters in resource file names better.
 + HttpContext destroy
 + Implemented 2.3 security constraint semantics PLEASE REVIEW YOUR SECURITY
   CONSTRAINTS (see README).
 + Reduce object count and add hash width to StringMap
 + Release process builds JettyExtra
 + Removed triggers from Code.
 + Remove request logSink and replace with RequestLog using
   RolloverFileOutputStream
 + Renamed getHttpServers and added setAnonymous
 + Stop and remove NotFound context for HttpServer
 + Support Random Session IDs in HashSessionManager.
 + Updated crimson to 1.1.3
 + Updated tutorial and FAQ
 + Welcome file dispatch sets requestURI.
 + Welcome files may be relative

jetty-4.0.D4 - 14 January 2002
 + Added BlueRibbon campaign.
 + Added isAuthenticated to UserPrincipal
 + Extract WAR files to standard temp directory
 + Fixed noaccess auth demo.
 + FORM auth caches UserPrincipal
 + Handle ServletRequestWrappers for Generic Servlets
 + Improved handling of UnavailableException
 + Improved HttpResponsse.sendError error page matching.
 + Prevent output after forward
 + RequestDispatcher uses cached resources for include
 + URI uses UTF8 for % encodings.

jetty-4.0.D3 - 31 December 2001
 + cookies with maxAge==0 expire on 1 jan 1970
 + Corrected name to HTTP_REFERER in CGI Servlet.
 + DateCache handles misses better.
 + Fixed cached filter wrapping.
 + Fixed ContextLoader lib handling.
 + Fixed getLocale again
 + Fixed UrlEncoding for % + combination.
 + Generalized temp file handling
 + HttpFields uses DateCache more.
 + Made Frame members private and fixed test harness
 + Moved admin port to 8081 to avoid JBuilder
 + Patch jasper to 20011229101000
 + Removed limits on mark in LineInput.
 + setCookie always has equals

jetty-3.1.5 - 11 December 2001
 + Allow POSTs to static resources.
 + Branched at Jetty_3_1
 + cookies with maxage==0 expired 1 jan 1970
 + Fixed ChunableInputStream.resetStream bug.
 + Fixed formatting of redirectURLs for NS4.08
 + Ignore IO errors when trying to persist connections.
 + setCookie always has equals for cookie value
 + stopJob/killStop in ThreadPool to improve stopping ThreadedServer on some
   platforms.

jetty-4.0.D2 - 02 December 2001
 + added addWebApplications auto discovery
 + Allow POSTs to static resources.
 + Better handling of charset in form encoding.
 + Disabled last forwarding by setPath()
 + Fixed ChunableInputStream.resetStream bug.
 + Fixed formatting of redirect URLs.
 + Ignore IO errors when trying to persist connections.
 + Made the root context a webapplication.
 + Moved demo docroot/servlets to demo directory
 + New event model to decouple from beans container.
 + Removed Demo.java (until updated).
 + Removed ForwardHandler.
 + Removed most of the old doco, which needs to be rewritten and added again.
 + Removed Request set methods (will be replaced)
 + Restructured for demo and test hierarchies
 + stopJob/killStop in ThreadPool to improve stopping ThreadedServer on some
   platforms.

jetty-4.0.D1 - 14 November 2001
 + Added Context and Session Event Handling
 + Added FilterHandler
 + Added FilterHolder
 + Changed HandlerContext to HttpContext
 + Fixed bug with request dispatcher parameters
 + Fixed ServletHandler with no servlets
 + New ContextLoader implementation.
 + New Dispatcher implementation
 + Removed destroy methods
 + Simplified MultiMap
 + Simplified ServletHandler

jetty-4.0.D0 - 06 November 2001
 + 1.2 JSP API
 + 2.3 Servlet API
 + Added examples webapp from tomcat4
 + Branched at Jetty_3_1
 + Branched from Jetty_3_1 == Jetty_3_1_4
 + Jasper from tomcat4
 + Start SessionManager abstraction.

jetty-3.1.4 - 06 November 2001
 + Added RequestLogFormat to allow extensible request logs.
 + Default PathMap separator changed to ":,"
 + Generate session unbind events on a context.stop()
 + getRealPath accepts \ URI separator on platforms using \ file separator.
 + HTAccessHandler made stricter on misconfiguration
 + PathMap now ignores paths after ; or ? characters.
 + Remove old stuff from contrib that had been moved to extra
 + Support the ZZZ timezone offset format in DateCache

jetty-3.1.3 - 26 October 2001
 + Allow a per context UserRealm instance.
 + Correct dispatch to error pages with javax attributes set.
 + Fixed binary files in CVS
 + Fixed several problems with external role authentication. Role
   authentication in JBoss was not working correctly and there were possible
   object leaks. The fix required an API change to UserPrinciple and UserRealm.
 + Fixed Virtual hosts to case insensitive.
 + Fix security problem with trailing special characters. Trailing %00 enabled
   JSP source to be viewed or other servlets to be bypassed.
 + Improved FORM auth handling of role failure.
 + Improved Jasper debug output.
 + Improved ThreadedServer timeout defaults
 + PathMap spec separator changed from ',' to ':'. May be set with
   org.mortbay.http.PathMap.separators system property.
 + Upgraded JSSE to 1.0.2

jetty-3.1.2 - 13 October 2001
 + Added run target to ant
 + Added ServletHandler.sessionCount()
 + Added short delay to shutdown hook for JVM bug.
 + Changed 304 responses for Opera browser.
 + Changed JSESSIONID to jsessionid
 + Changed unsatisfiable range warnings to debug.
 + Fixed attr handling in XmlParser.toString
 + Fixed authentication role handling in FORM auth.
 + Fixed double entry on PathMap.getMatches
 + Fixed FORM Authentication username.
 + Fixed NotFoundHandler handling of unknown methods
 + Fixed request log date formatting
 + Fixed servlet handling of non session url params.
 + FORM authentication passes query params.
 + Further improvements in handling of shutdown.
 + Log OK state after thread low warnings.

jetty-3.1.1 - 27 September 2001
 + Correctly ignore auth-constraint descriptions.
 + Fixed jar manifest format - patched 28 Sep 2001
 + Fixed ServletRequest.getLocale().
 + Handle requestdispatcher during init.
 + Reduced verbosity of bad URL errors from IIS virus attacks
 + Removed incorrect warning for WEB-INF/lib jar files.
 + Removed JDK 1.3 dependancy
 + Use lowercase tags in html package to be XHTML-like.

jetty-3.1.0 - 21 September 2001
 + Added HandlerContext.registerHost
 + Added long overdue Tutorial documentation.
 + Fix .. handling in URI
 + Fix flush on stop bug in logs.
 + Fix FORM authentication on exact patterns
 + Fix Jetty.bat for spaces.
 + Fix param reading on CGI servlet
 + Fix REFFERER in CGI
 + Fix ResourceHandler cache invalidate.
 + Fix reuse of Resource
 + Fix ServletResponse.setLocale()
 + Improved closing of listeners.
 + Improved some other documentation.
 + New simplified jetty.bat
 + Optimized List creation
 + Removed win32 service.exe

jetty-3.1.rc9 - 02 September 2001
 + Added bin/orgPackage.sh script to change package names.
 + Added handlerContext.setClassPaths
 + Added lowResourcePersistTimeMs for more graceful degradation when we run out
   of threads.
 + Added support for Nonblocking listener.
 + Changed to org.mortbay domain names.
 + Fixed bug with non cookie sessions.
 + Fixed handling of rel form authentication URLs
 + Format cookies in HttpFields.
 + Form auth login and error pages relative to context path.
 + Patched Jasper to 3.2.3.

jetty-3.1.rc8 - 22 August 2001
 + Added HttpServer statistics
 + Allow contextpaths without leading /
 + Allow per context log files.
 + Buffer allocation
 + Don't add notfound context.
 + Fixed handling of default mime types
 + ISO8859 conversion
 + Many major and minor optimizations:
 + OutputStreamLogSink replaces WriterLogSink
 + Removed race from dynamic servlet initialization.
 + Separation of URL params in HttpHandler API.
 + StringMap
 + Support WEB-INF/web-jetty.xml configuration extension for webapps
 + Updated sponsors page
 + URI canonicalPath
 + URI pathAdd

jetty-3.1.rc7 - 09 August 2001
 + Added doco for Linux port redirection.
 + Added FORM authentication.
 + Added method handling to HTAccessHandler.
 + Added shutdown hooks to Jetty.Server to trap Ctl-C
 + Added UML diagrams to Jetty architecture documentation.
 + Added utility methods to ServletHandler for wrapping req/res pairs.
 + Don't persist connections if low on threads.
 + Dump Servlet displays cert chains
 + Fix bug in sendRedirect for HTTP/1.1
 + Fixed bug with session ID generation.
 + Fixed redirect handling by the CGI Servlet.
 + Fixed request.getPort for redirections from 80
 + Optimized HttpField handling to reduce object creatiyon.
 + Remove old context path specs
 + ServletRequest SSL attributes in line with 2.2 and 2.3 specs.
 + ServletResponse.sendRedirect puts URLs into absolute format.
 + Use Enumerations to reduce conversions for servlet API.

jetty-3.1.rc6 - 10 July 2001
 + Added Client authentication to the JsseListener
 + Added debug and logging config example to demo.xml
 + Added Get element to the XmlConfiguration class.
 + Added getResource to HandleContext.
 + Added Static calls to the XmlConfiguration class.
 + Avoid script vulnerability in error pages.
 + Cleaned up destroy handling of listeners and contexts.
 + Cleaned up Win32 Service server creation.
 + Close persistent HTTP/1.0 connections on missing Content-Length
 + Fixed a problem with Netscape and the acrobat plugin.
 + Fixed bug in B64Code. Optimised B64Code.
 + Fixed XmlParser to handle xerces1.3 OK
 + Improved debug output for IOExceptions.
 + Improved SSL debugging information.
 + KeyPairTool can now load cert chains.
 + KeyPairTool is more robust to provider setup.
 + Moved gimp image files to Jetty3Extra
 + Moved mime types and encodings to property bundles.
 + Removed getConfiguration from LifeCycleThread to avoid JMX clash.
 + RequestDispatch.forward() uses normal HandlerContext.handle() path if
   possible.
 + Updated to JSSE-1.0.2, giving full strength crypto.
 + Use exec for jetty.sh run
 + WebApps initialize resourceBase before start.
 + Win32 Service uses Jetty.Server instead of HttpServer.

jetty-3.1.rc5 - 01 May 2001
 + Added build target for mini.jetty.jar - see README.
 + Added HTaccessHandler to authenitcate against apache .htaccess files.
 + Added query param handling to ForwardHandler
 + Added ServletHandler().setUsingCookies().
 + Added UnixCrypt support to c.m.U.Password
 + Fixed EOF handling in MultiPartRequest.
 + Fixed forwarding to null pathInfo requests.
 + Fixed handling of empty responses at header commit.
 + Fixed handling of multiple cookies.
 + Fixed jetty.bat classpath problems.
 + Fixed ResourceHandler handling of ;JSESSIONID
 + Fixed sync of ThreadPool idleSet.
 + Major restructing of packages to separate servlet dependancies. c.m.XML  -
   moved XML dependant classes from c.m.Util c.m.HTTP - No servlet or XML
   dependant classes: c.m.Jetty.Servlet - moved from c.m.HTTP.Handler.Servlet
   c.m.Servlet - received some servlet dependant classes from HTTP.
 + Optimized canonical path calculations.
 + Request log contains bytes actually returned.
 + Warn and close connections if content-length is incorrectly set.

jetty-3.0.6 - 26 April 2001
 + Fixed EOF handlding in MultiPartRequest.
 + Fixed forwarding to null pathInfo requests.
 + Fixed handling of empty responses at header commit.
 + Fixed ResourceHandler handling of ;JSESSIONID
 + Fixed sync of ThreadPool idleSet.
 + Load-on-startup the JspServlet so that precompiled servlets work.

jetty-3.1.rc4 - 14 April 2001
 + Added idle thread getter to ThreadPool.
 + Include full versions of JAXP and Crimson
 + Load-on-startup the JspServlet so that precompiled servlets work.
 + Removed stray debug println from the Frame class.

jetty-3.0.5 - 14 April 2001
 + Branched from 3.1 trunk to fix major errors
 + Created better random session ID
 + Don't chunk if content length is known.
 + fixed getLocales handling of quality params
 + Fixed LineInput bug EOF
 + Fixed session invalidation unbind notification to conform with spec
 + Improved flush ordering for forwarded requests.
 + Load-on-startup the JspServlet so that precompiled servlets work.
 + Resource handler strips URL params like JSESSION.
 + Turned off range handling by default until bugs resolved

jetty-3.1.rc3 - 09 April 2001
 + Added ContentHandler Observer to XmlParser.
 + Allow webapp XmlParser to be observed for ejb-ref tags etc.
 + Cleaned up handling of exceptions thrown by servlets.
 + Created better random session ID
 + Frame handles more JIT stacks.
 + Handle zero length POSTs
 + Implemented multi-part ranges so that acrobat is happy.
 + Improved flush ordering for forwarded requests.
 + Improved ThreadPool stop handling
 + Simplified multipart response class.
 + Start session scavenger if needed.

jetty-3.1.rc2 - 30 March 2001
 + Added MultiException to throw multiple nested exceptions.
 + added options to turn off ranges and chunking to support acrobat requests.
 + fixed getLocales handling of quality params
 + fixed getParameter(name) handling for multiple values.
 + Improved handling of Primitive classes in XmlConfig
 + Improved logging of nested exceptions.
 + Lifecycle.start() may throw Exception
 + Only one instance of default MIME map.
 + Renamed getConnection to getHttpConnection
 + Use reference JAXP1.1 for XML parsing.y
 + Version 1.1 of configuration dtd supports New objects.

jetty-3.1.rc1 - 18 March 2001
 + Added Jetty documentation pages from JettyWiki
 + Cleaned up build.xml script
 + Fixed problem with ServletContext.getContext(uri)
 + Minimal handling of Servlet.log before initialization.
 + Moved JMX and SASL handling to Jetty3Extra release
 + Resource handler strips URL params like JSESSION.
 + Various SSL cleanups

jetty-3.1.rc0 - 23 February 2001
 + Added JMX management framework.
 + Changed getter and setter methods that did not conform to beans API.
 + Dynamic servlets may be restricted to Context classloader.
 + Fixed init order for unnamed servlets.
 + Fixed session invalidation unbind notification to conform with spec
 + Improved handling of primitives in utilities.
 + Improved InetAddrPort and ThreadedServer to reduce DNS lookups.
 + Reoganized packages to allowed sealed Jars
 + Socket made available via HttpConnection.
 + Use Thread context classloader as default context loader parent.

jetty-3.0.4 - 23 February 2001
 + Fixed LineInput bug with split CRLF.

jetty-3.0.3 - 03 February 2001
 + Allow Log to be disabled before initialization.
 + Fixed handling of directories without trailing /
 + Fixed pipelined request buffer bug.
 + Handle empty form content without exception.
 + Implemented web.xml servlet mapping to a JSP
 + Included new Jetty Logo

jetty-3.0.2 - 13 January 2001
 + Added etc/jetty.policy as example policy file.
 + Allow '+' in path portion of a URL.
 + Context specific security permissions.
 + Greatly improved buffering in ChunkableOutputStream
 + Handle unknown status reasons in HttpResponse
 + Ignore included response updates rather than IllegalStateException
 + Improved HTML.Block efficiency
 + Improved jetty.bat
 + Improved jetty.sh
 + Padded error bodies for IE bug.
 + Removed classloading stats which were causing circular class loading
   problems.
 + Replaced ResourceHandler FIFO cache with LRU cache.
 + Restructured demo site pages.
 + Try ISO8859_1 encoding if can't find ISO-8859-1

jetty-3.0.1 - 20 December 2000
 + Fixed value unbind notification for session invalidation.
 + Removed double null check possibility from ServletHolder

jetty-3.0.0 - 17 December 2000
 + Fixed rel path handling in default configurations.
 + Fixed rollover bug in WriterLogSink
 + Fixed taglib parsing
 + Fixed WriterLogSink init bug
 + Improved dtd resolution in XML parser.
 + Improved jetty.sh logging
 + Optional extract war files.
 + Use inner class to avoid double null check sync problems

jetty-3.0.0.rc8 - 13 December 2000
 + Added ForwardHandler
 + Change PathMap handling of /* to give precedence over suffix mapping.
 + Default log options changed if in debug mode.
 + Forward to welcome pages rather than redirect.
 + getSecurityHandler creates handler at position 0.
 + Improved exit admin handling
 + Jetty.Server catches init exceptions per server
 + Mapped *.jsp,*.jsP,*.jSp,*.jSP,*.Jsp,*.JsP,*.JSp,*.JSP
 + Optional alias checking added to FileResource.  Turned on by default on all
   platforms without the "/" file separator.
 + Patched jasper to tomcat 3.2.1
 + Protected META-INF as well as WEB-INF in web applications.
 + Removed security constraint on demo admin server.
 + Removed some unused variables.
 + Removed special characters from source.
 + SysV unix init script
 + Tidied handling of ".", ".." and "//" in resource paths

jetty-3.0.0.rc7 - 02 December 2000
 + Added Com.mortbay.HTTP.Handler.Servlet.Context.LogSink attribute to Servlet
   Context. If set, it is used in preference to the system log.
 + Added NotFoundServlet
 + Added range handling to ResourceHandler.
 + Allow dynamic servlets to be served from /
 + Auto add a NotFoundHandler if needed.
 + CGI servlet handles not found better.
 + Changed log options to less verbose defaults.
 + Conditionals apply to puts, dels and moves in ResourceHandler.
 + Depreciated RollOverLogSink and moved functionality to an improved
   WriterLogSink.
 + Don't set MIME-Version in response.
 + Double null lock checks use ThreadPool.__nullLockChecks.
 + Extended security constraints (see README and WebApp Demo).
 + Fixed security problem with lowercase WEB-INF uris on windows.
 + Handle multiple inits of same servlet class.
 + PUT, MOVE disabled in WebApplication unless defaults file is passed.
 + Set the AcceptRanges header.
 + Set thread context classloader during handler start/stop calls.
 + Split Debug servlet out of Admin Servlet.
 + ThreadedServer.forceStop() now makes a connection to itself to handle
   non-premptive close.
 + URIs accept all characters < 0xff.
 + WEB-INF protected by NotFoundServlet rather than security constraint.

jetty-3.0.0.rc6 - 20 November 2000
 + Added ServletWriter that can be disabled.
 + Added Win32 service support
 + Admin servlet uses unique links for IE.
 + Allow HttpMessage state to be manipulated.
 + Allow load-on-startup with no content.
 + Allow multiple set cookies.
 + Corrected a few of the many spelling mistakes.
 + don't include classes in release.
 + Don't set connection:close for normal HTTP/1.0 responses.
 + Don't start HttpServer log sink on add.
 + Fixed RollOverFileLogSink bug with extra log files.
 + Implemented customizable error pages.
 + Implemented resource aliases in HandlerContext - used by Servlet Context
 + Improved Log defaults
 + Javadoc improvements.
 + Map tablib configuration to resource aliases.
 + Prevent reloading dynamic servlets at different paths.
 + Put extra server and servlet info in header.
 + Reduced risk of double null check sync problem.
 + RequestDispatcher.forward() only resets buffer, not headers.
 + RequestDispatcher new queries params replace old.
 + Resource gets systemresources from it's own classloader.
 + Servlet init order may be negative.
 + Session cookies are given context path
 + Sessions try version 1 cookies in set-cookie2 header.
 + Simple stats in ContextLoader.
 + Version details in header can be suppressed with System property
   java.com.mortbay.HTTP.Version.paranoid
 + Warn for missing WEB-INF or web.xml
 + Webapps serve dynamics servlets by default.

jetty-3.0.0.rc5 - 12 November 2000
 + Added debug form to Admin servlet.
 + Allow null cookie values
 + Avoid jprobe race warnings in DateCache
 + Default writer encoding set by mime type if not explicitly set.
 + Implemented servlet load ordering.
 + Many javadoc cleanups.
 + Merged DynamicHandler into ServletHandler.
 + Moved JSP classpath hack to ServletHolder
 + Pass flush through ServletOut
 + Relax webapp rules, accept no web.xml or no WEB-INF
 + Removed Makefile build system.
 + RequestDispatcher can dispatch static resources.
 + Servlet exceptions cause 503 unavailable rather than 500 server error

jetty-2.4.9 - 12 November 2000
 + HtmlFilter handles non default encodings
 + HttpListener default max idle time = 20s
 + HttpListener ignore InterruptedIOExceptions
 + HttpRequest.write uses ISO8859_1 encoding.
 + Writing HttpRequests encodes path

jetty-3.0.0.rc4 - 06 November 2000
 + Fixed mime type mapping bug introduced in RC3
 + Fixed mis-synchronization in ThreadPool.stop()
 + Ignore more IOExceptions (still visible with debug).
 + Provide default JettyIndex.properties

jetty-3.0.0.rc3 - 05 November 2000
 + Added bin/jetty.sh run script.
 + Added context class path dynamic servlet demo
 + Added gz tgz tar.gz .z mime mappings.
 + Added HandlerContext.setHttpServerAccess for trusted contexts.
 + Changed ThreadPool.stop for IBM 1.3 JVM
 + Fixed default mimemap initialization bug
 + Further clean up of the connection close actions
 + Handle mime suffixes containing dots.
 + Implemented mime mapping in webapplications.
 + Moved unused classes from com.mortbay.Util to com.mortbay.Tools in new
   distribution package.
 + Optimized persistent connections by recycling objects
 + Prevent servlet setAttribute calls to protected context attributes.
 + Removed redundant context attributes.
 + Set MaxReadTimeMs in all examples
 + Set the thread context class loader in HandlerContext.handle
 + Strip ./ from relative resources.
 + upgraded build.xml to ant v1.2

jetty-3.0.0.rc2 - 29 October 2000
 + Accept HTTP/1. as HTTP/1.0 (for netscape bug).
 + Accept public DTD for XmlConfiguration (old style still supported).
 + Cleaned up non persistent connection close.
 + ErlEncoding treats params without values as empty rather than null.
 + Fixed thread name problem in ThreadPool
 + Pass file based classpath to JspServlet (see README).
 + Prevented multiple init of ServletHolder
 + Replaced ISO-8859-1 literals with StringUtil static

jetty-3.0.0.rc1 - 22 October 2000
 + Added CGI to demo
 + Added HashUserRealm and cleaned up security constraints
 + Added Multipart request and response classes from Jetty2
 + Added simple admin servlet.
 + All attributes in javax. java. and com.mortbay. name spaces to be set.
 + Cleaned up exception handling.
 + Initialize JSP with classloader.
 + Moved and simplified ServletLoader to ContextLoader.
 + Partial handling of 0.9 requests.
 + removed Thread.destroy() calls.

jetty-2.4.8 - 23 October 2000
 + Fixed bug with 304 replies with bodies.
 + Fixed closing socket problem
 + Improved win32 make files.

jetty-3.0.B05 - 18 October 2000
 + Added default webapp servlet mapping /servlet/name/*
 + Cleaned up response committing and flushing
 + Fixed JarFileResource to handle jar files without directories.
 + Handler RFC2109 cookies (like any browser handles them!)
 + Implemented security-role-ref for servlets
 + Implemented war file support
 + improved ant documentation.
 + Improved default log format for clarity.
 + Improved null returns to get almost clean watchdog test.
 + Improved path spec interpretation by looking at 2.3 spec
 + Java2 style classloading
 + Made test harnesses work with ant.
 + Protected servletConfig from downcast security problems
 + Removed most deprecation warnings
 + Separated context attributes and initParams.

jetty-3.0.B04 - 12 October 2000
 + Added modified version of JasperB3.2 for JSP
 + Added webdefault.xml for web applications.
 + Do not try multiple servlets for a request.
 + Filthy hack to teach jasper JspServer Jetty classpath
 + Fixed problem with session ID in paths
 + Implemented Context.getContext(uri)
 + Merged and renamed third party jars.
 + Moved FileBase to docroot
 + Redirect to index files, so index.jsp works.
 + Restricted context mapping to simple model for servlets.

jetty-3.0.B03 - 09 October 2000
 + Added append mode in RolloverFileLogSink
 + Added release script
 + Catch stop and destroy exceptions in HttpServer.stop()
 + Expanded import package.*; lines
 + Expanded leading tabs to spaces
 + Handle ignorable spaces in WebApplication
 + Handle ignorable spaces in XmlConfiguration
 + Implemented request dispatching.
 + Improved Context to Handler contract.
 + Improved handler toString
 + Improved Log rollover.
 + Made LogSink a Lifecycle interface
 + Parse but not handler startup ordering in web applications.
 + Pass object to LogSink
 + Redirect context only paths.
 + Redo dynamic servlets handling
 + Remove 411 checks as IE breaks this rule after redirect.
 + Removed last remnants JDK 1.1 support
 + Send request log via a LogSink
 + Simplified path translation and real path calculation.
 + Warn about explicit sets of WebApplication

jetty-2.4.7 - 06 October 2000
 + Added encode methods to URI
 + Allow Objects to be passed to LogSink
 + fixes to SSL doco
 + Improved win32 build
 + Set content length on errors for keep alive.
 + Support key and keystore passwords
 + Various improvements to  ServletDispatch, PropertyTree and associated
   classes.

jetty-3.0.B02 - 24 August 2000
 + Added CGI servlet
 + Fixed bug in TestRFC2616
 + Fixed HTTP/1.0 input close bug
 + Fixed LineInput bug with SSL giving CR pause LF.
 + Improved ThreadedServer stop and destroy
 + Use resources in WebApplication

jetty-3.0.B01 - 21 August 2000
 + Implemented more webapp configuration
 + Partial implementation of webapp securitycontraints
 + SSL implemented with JsseListener
 + Switched to the aelfred XML parser from microstar, which is only partially
   validating, but small and lightweight

jetty-2.4.6 - 16 August 2000
 + Added passive mode methods to FTP
 + com.mortbay.Util.KeyPairTool added to handle openSSL SSL keys.
 + JsseListener & SunJsseListener added and documented
 + Minor changes to compile with jikes.
 + Turn Linger off before closing sockets, to allow restart.

jetty-3.0.A99 - 10 August 2000
 + Added Resource abstraction
 + Added Xmlconfiguration utility
 + Implemented jetty.xml configuration
 + Make it compile cleanly with jikes.
 + Re-added commented out imports for JDK-1.1 compile
 + Removed FileBase. Now use ResourceBase instead
 + Replaced FileHandler with ResourceHandler
 + ServletLoader simplied and uses ResourcePath
 + Use SAX XML parsing instead of DOM for space saving.

jetty-3.0.A98 - 20 July 2000
 + Allow HttpRequest.toString() handles bad requests.
 + Fixed constructor to RolloverFileLogSink
 + Implemented Jetty demos and Site as Web Application.
 + Implemented WebApplicationContext
 + Improved synchronization on LogSink
 + ServletRequest.getServerPort() returns 80 rather than 0
 + Switched to JDK1.2 only

jetty-3.0.A97 - 13 July 2000
 + Added error handling to LifeCycleThread
 + Added WML mappings
 + Better tuned SocketListener parameters
 + Fixed makefiles for BSD ls
 + Fixed persistent commits with no content (eg redirect+keep-alive).
 + Formatted version in server info string.
 + implemented removeAttribute on requests
 + Implemented servlet getLocale(s).
 + Implemented servlet isSecure().
 + Less verbose debug
 + Protect setContentLength from a late set in default servlet HEAD handling.
 + Started RequestDispatcher implementation.
 + Tempory request log implementation

jetty-2.4.5 - 09 July 2000
 + Added HtmlExpireFilter and removed response cache revention from HtmlFilter.
 + Don't mark a session invalid until after values unbound.
 + Fixed transaction handling in JDBC wrappers
 + Formatted version in server info.

jetty-3.0.A96 - 27 June 2000
 + Fixed bug with HTTP/1.1 Head reqests to servlets.
 + Supressed un-needed chunking EOF indicators.

jetty-3.0.A95 - 24 June 2000
 + Fixed getServletPath for default "/"
 + Handle spaces in file names in FileHandler.

jetty-3.0.A94 - 19 June 2000
 + Added HandlerContext to allow grouping of handlers into units with the same
   file, resource and class configurations.
 + Cleaned up commit() and added complete() to HttpResponse
 + Implemented Sessions.
 + PathMap exact matches can terminate with ; or # for URL sessions and
   targets.
 + Updated license to clarify that commercial usage IS OK!

jetty-3.0.A93 - 14 June 2000
 + Lots of changes and probably unstable
 + Major rethink! Moved to 2.2 servlet API

jetty-3.0.A92 - 07 June 2000
 + Added HTML classes to jar
 + Fixed redirection bug in FileHandler

jetty-2.4.4 - 03 June 2000
 + Added build-win32.mak
 + Added HTML.Composite.replace
 + Added RolloverFileLogSink
 + Added uk.org.gosnell.Servlets.CgiServlet to contrib
 + BasicAuthHandler uses getResourcePath so it can be used behind request
   dispatching
 + FileHandler implements IfModifiedSince on index files.
 + HttpRequest.setRequestPath does not null pathInfo.
 + Improved LogSink configuration
 + Many debug call optimizations
 + Support System.property expansions in PropertyTrees.

jetty-3.0.A91 - 03 June 2000
 + Abstracted ServletHandler
 + Added HTML classes from Jetty2
 + Implemented realPath and getResource methods for servlets.
 + Improved LogSink mechanism
 + Simplified class loading
 + Simplified HttpServer configuration methods and arguments

jetty-3.0.A9 - 07 May 2000
 + File handler checks modified headers on directory indexes.
 + Fixed double chunking bug in SocketListener.
 + Improvided finally handling of output end game.
 + ServletLoader tries unix then platform separator for zip separator.

jetty-3.0.A8 - 04 May 2000
 + addCookie takes an int maxAge rather than a expires date.
 + Added LogSink extensible log architecture.
 + Added Tenlet class for reverse telnet.
 + Code.ignore only outputs when debug is verbose.
 + Moved Sevlet2_1 handler to com.mortbay.Servlet2_1
 + Servlet2_1 class loading re-acrchitected. See README.

jetty-2.4.3 - 04 May 2000
 + Allow CRLF in UrlEncoded
 + Pass Cookies with 0 max age to browser.

jetty-2.4.2 - 23 April 2000
 + Added GNUJSP to JettyServer.prp file.
 + Added LogSink and FileLogSink classes to allow extensible Log handling.
 + Handle nested RequestDispatcher includes.
 + Modified GNUJSP to prevent close in nested requests.

jetty-3.0.A7 - 15 April 2000
 + Added InetGateway to help debug IE5 problems
 + added removeValue method to MultiMap
 + fixed flush problem with chunked output for IE5
 + Include java 1.2 source hierarchy
 + removed excess ';' from source

jetty-2.4.1 - 09 April 2000
 + Fixed bug in HtmlFilter for tags split between writes.
 + Removed debug println from ServletHolder.
 + Set encoding before exception in FileHandler.

jetty-3.0.A6 - 09 April 2000
 + added bin/useJava2Collections to convert to JDK1.2
 + Dates forced to use US locale
 + Improved portability of Frame and Debug.
 + Integrated skeleton 2.1 Servlet container
 + Removed Converter utilities and InetGateway.

jetty-2.4.0 - 24 March 2000
 + Absolute URIs are returned by getRequestURI (if sent by browser).
 + Added doc directory with a small start
 + Added per servlet resourceBase configuration.
 + Added VirtualHostHandler for virtual host handling
 + Fixed bug with RequestDispatcher.include()
 + Fixed caste problem in UrlEncoded
 + Fixed null pointer in ThreadedServer with stopAll
 + Form parameters only decoded for POSTs
 + Implemented full handling of cookie max age.
 + Improved parsing of stack trace in debug mode.
 + Moved SetUID native code to contrib hierarchy
 + RequestDispatcher handles URI parameters
 + Upgraded to gnujsp 1.0.0

jetty-2.3.5 - 25 January 2000
 + Added configuration option to turn off Keep-Alive in HTTP/1.0
 + Added contrib/com/kiwiconsulting/jetty JSSE SSL adaptor to release.
 + Allow configured servlets to be auto reloaded.
 + Allow properties to be configured for dynamic servlets.
 + Fixed expires bug in Cookies
 + Fixed nasty bug with HTTP/1.1 redirects.
 + Force locale of date formats to US.
 + ProxyHandler sends content for POSTs etc.

jetty-2.3.4 - 18 January 2000
 + Cookie map keyed on domain as well as name and path.
 + DictionaryConverter handles null values.
 + Fixed IllegalStateException handling in DefaultExceptionHandler
 + Fixed interaction with resourcePaths and proxy demo.
 + Improved HtmlFilter.activate header modifications.
 + include from linux rather than genunix for native builds
 + MethodTag.invoke() is now public.
 + Servlet properties allow objects to be stored.
 + URI decodes applies URL decoding to the path.

jetty-3.0.A5 - 19 October 1999
 + Do our own URL string encoding with 8859-1
 + Replaced LF wait in LineInput with state boolean.
 + Use char array in UrlEncoded.decode
 + Use ISO8859_1 instead of UTF8 for headers etc.

jetty-2.3.3 - 19 October 1999
 + Do our own URL encoding with ISO-8859-1
 + HTTP.HTML.EmbedUrl uses contents encoding.
 + Replaced UTF8 encoding with ISO-8859-1 for headers.
 + Use UrlEncoded for form parameters.

jetty-2.3.2 - 17 October 1999
 + Fixed getReader bug with HttpRequest.
 + Updated UrlEncoded with Jetty3 version.

jetty-3.0.A4 - 16 October 1999
 + Added LF wait after CR to LineInput.
 + Basic Authentication Handler.
 + Request attributes
 + UTF8 in UrlDecoded.decodeString.

jetty-2.3.1 - 14 October 1999
 + Added assert with no message to Code
 + Added Oracle DB adapter
 + Changed demo servlets to use writers in preference to outputstreams
 + Fixed GNUJSP 1.0 resource bug.
 + Force UTF8 for FTP commands
 + Force UTF8 for HTML
 + HTTP/1.0 Keep-Alive (about time!).
 + NullHandler/Server default name.name.PROPERTIES to load
   prefix/name.name.properties
 + Prevented thread churn on idle server.
 + ThreadedServer calls setSoTimeout(_maxThreadIdleMs) on accepted sockets.
   Idle reads will timeout.
 + Use UTF8 in HTTP headers

jetty-3.0.A3 - 14 October 1999
 + Added LifeCycle interface to Utils implemented by ThreadPool,
   ThreadedServer, HttpListener & HttpHandler
 + Added service method to HttpConnection for specialization.
 + MaxReadTimeMs added to ThreadedServer.
 + StartAll, stopAll and destroyAll methods added to HttpServer.

jetty-3.0.A2 - 13 October 1999
 + Added cookie support and demo.
 + Cleaned up Util TestHarness.
 + Fixed LineInput problem with repeated CRs
 + HEAD handling.
 + HTTP/1.0 Keep-alive (about time!)
 + NotFound Handler
 + OPTION * Handling.
 + Prevent entity content for responses 100-199,203,304
 + Reduced flushing on writing response.
 + TRACE handling.
 + UTF8 handling on raw output stream.
 + Virtual Hosts.

jetty-3.0.A1 - 12 October 1999
 + Added HttpHandler interface with start/stop/destroy lifecycle
 + Added MultiMap for common handling of multiple valued parameters.
 + Added parameters to HttpRequest
 + Added PathMap implementing mapping as defined in the 2.2 API specification
   (ie. /exact, /prefix/*, *.extention & default ).
 + Implemented simple extension architecture in HttpServer.
 + LineInput uses own buffering and uses character encodings.
 + Quick port of FileHandler
 + Setup demo pages.
 + Updated HttpListener is start/stop/destroy lifecycle.

jetty-3.0.A0 - 09 October 1999
 + Added generalized HTTP Connection.
 + Added support for servlet 2.2 outbut buffer control.
 + Added support for transfer and content encoding filters.
 + Cleaned up chunking code to use LineInput and reduce buffering.
 + Cleanup and abstraction of ThreadPool.
 + Cleanup of HttpRequest and decoupled from Servlet API
 + Cleanup of HttpResponse and decoupled from Servlet API
 + Cleanup of LineInput, using 1.2 Collections.
 + Cleanup of URI, using 1.2 Collections.
 + Cleanup of UrlEncoded, using 1.2 Collections.
 + Created RFC2616 test harness.
 + Extended URI to handle absolute URLs
 + Generalized notification of outputStream events.
 + gzip and deflate request transfer encodings
 + HttpExceptions now produce error pages with specific detail of the
   exception.
 + HttpMessage supports chunked trailers.
 + HttpMessage supports message states.
 + Moved com.mortbay.Base classes to com.mortbay.Util
 + Moved HttpInput/OutputStream to ChunkableInput/OutputStream.
 + Split HttpHeader into HttpFields and HttpMessage.
 + Started fresh repository in CVS
 + TE field coding and trailer handler
 + ThreadedServer based on ThreadPool.

jetty-2.3.0 - 05 October 1999
 + Added SetUID class with native Unix call to set the effective User ID.
 + FTP closes files after put/get.
 + FTP uses InetAddress of command socket for data socket.

jetty-2.3.0A - 22 September 1999
 + Added "Powered by Jetty" button.
 + Added BuildJetty.java file.
 + Added GNUJSP 1.0 for the JSP 1.0 API.
 + Expanded tabs to spaces in source.
 + Made session IDs less predictable and removed race.
 + ServerContext available to HtmlFilters via context param
 + Use javax.servlet classes from JWSDK1.0

jetty-2.2.8 - 15 September 1999
 + Added disableLog() to turn off logging.
 + Allow default table attributes to be overriden.
 + Fixed bug in Element.attribute with empty string values.
 + Improved quoting in HTML element values
 + Made translation of getRequestURI() optional.
 + Removed recursion from TranslationHandler

jetty-2.2.7 - 09 September 1999
 + Added default row, head and cell elements to Table.
 + Added GzipFilter for content encoding.
 + FileHandler passes POST request through if the file does not exist.
 + Reverted semantics of getRequestURI() to return untranslated URI.

jetty-2.2.6 - 05 September 1999
 + Added destroy() method on all HttpHandlers.
 + Added ServletRunnerHandler to the contrib directories.
 + Allow the handling of getPathTranslated to be configured in ServletHandler.
 + class StyleLink added.
 + Cookies always available from getCookies.
 + Cookies parameter renamed to CookiesAsParameters
 + cssClass, cssID and style methods added to element.
 + FileHandler does not server files ending in '/'
 + Fixed Cookie max age order of magnitude bug.
 + HttpRequest.getSession() always returns a session as per the latest API
   spec.
 + Ignore duplicate single valued headers, rather than reply with bad request,
   as IE4 breaks the rules.
 + media added to Style
 + New implementation of ThreadPool, avoids a thread leak problem.
 + Removed JRUN options from ServletHandler configuration.
 + ServletHandler.destroy destroys all servlets.
 + SPAN added to Block
 + Updated HTML package to better support CSS:

jetty-2.2.5 - 19 August 1999
 + Always close connection after a bad request.
 + Better default handling of ServletExceptions
 + Close loaded class files so Win32 can overwrite them before GC (what a silly
   file system!).
 + Don't override the cookie as parameter option.
 + Fixed bug with closing connections in ThreadedServer
 + Improved error messages from Jetty.Server.
 + Limited growth in MultiPartResponse boundary.
 + Made start and stop non final in ThreadedServer
 + Set Expires header in HtmlFilter.

jetty-2.2.4 - 02 August 1999
 + Better help on Jetty.Server
 + Fixed bugs in HtmlFilter parser and added TestHarness.
 + HtmlFilter blanks IfModifiedSince headers on construction
 + HttpRequests may be passed to HttpFilter constructors.
 + Improved cfg RCS script.
 + ThreadedServer can use subclasses of Thread.

jetty-2.2.3 - 27 July 1999
 + Added stop call to HttpServer, used by Exit Servlet.
 + FileHandler defaults to allowing directory access.
 + Fixed parser bug in HtmlFilter
 + Improved performance of com.mortbay.HTML.Heading
 + JDBC tests modified to use cloudscape as DB.
 + Made setInitialize public in ServletHolder
 + Simplified JDBC connection handling so that it works with Java1.2 - albeit
   less efficiently.

jetty-2.2.2 - 22 July 1999
 + File handler passes through not allowed options for non existant files.
 + Fixed bug in com.mortbay.Util.IO with thread routines.
 + Fixed bug in HtmlFilter that prevented single char buffers from being
   written.
 + Fixed bug with CLASSPATH in FileJarServletLoader after attempt to load from
   a jar.
 + Implemented getResourceAsStream in FileJarServletLoader
 + Improved com.mortbay.Base.Log handling of different JVMs
 + Minor fixes to README
 + Moved more test harnesses out of classes.
 + NotFoundHandler can repond with SC_METHOD_NOT_ALLOWED.

jetty-2.2.1 - 18 July 1999
 + Added optional resourceBase property to HttpConfiguration. This is used as a
   URL prefix in the getResource API and was suggested by the JSERV and Tomcat
   implementors.
 + Added TerseExceptionHandler
 + Comma separate header fields.
 + Decoupled ExceptionHandler configuration from Handler stacks. Old config
   style will produce warning and Default behavior. See new config file format
   for changes.
 + Handle continuation lines in HttpHeader.
 + HtmlFilter resets last-modified and content-length headers.
 + Ignore IOException in ThreadedServer.run() when closing.
 + Implemented com.mortbay.Util.IO as a ThreadPool
 + Less verbose debug in PropertyTree
 + Limit maximum line length in HttpInputStream.
 + Protect against duplicate single valued headers.
 + Response with SC_BAD_REQUEST rather than close in more circumstances

jetty-2.2.0 - 01 July 1999
 + Added Protekt SSL HttpListener
 + Exit servlet improved (a little).
 + Fixed some of the javadoc formatting.
 + Improved feature description page.
 + Moved GNUJSP and Protekt listener to a contrib hierarchy.
 + ThreadedServer.stop() closes socket before interrupting threads.

jetty-2.2.Beta4 - 29 June 1999
 + Added comments to configuration files.
 + Added getGlobalProperty to Jetty.Server and used this to configure default
   page type.
 + Added JettyMinimalDemo.prp as an example of an abbreviated configuration.
 + Added property handling to ServletHandler to read JRUN servlet configuration
   files.
 + Altered meaning of * in PropertyTree to assist in abbreviated configuration
   files.
 + Expanded Mime.prp file
 + FileHandler flushes files from cache in DELETE method.
 + Made ServerSocket and accept call generic in ThreadedServer for SSL
   listeners.
 + Options "allowDir" added to FileHandler.
 + Restructured com.mortbay.Jetty.Server for better clarity and documentation.
 + ThreadedServer.stop() now waits until all threads are stopped.
 + Updated README.txt

jetty-2.2.Beta3 - 22 June 1999
 + Added alternate constructors to HTML.Include for InputStream.
 + Added file cache to FileHandler
 + Applied contributed patch of spelling and typo corrections
 + Fixed bug in HttpResponse flush.
 + Fixed file and socket leaks in Include and Embed tags.
 + Implemented efficient version of ServletContext.getResourceAsStream() that
   does not open a new socket connection (as does getResource()).
 + Improved Block.write.
 + LookAndFeelServlet uses getResourceAsStream to get the file to wrap. This
   allows it to benefit from any caching done and to wrap arbitrary content
   (not just files).
 + Ran dos2unix on all text files
 + Re-implemented ThreadedServer to improve and balance performance.
 + Restructure demo so that LookAndFeel content comes from simple handler
   stack.
 + Server.shutdown() clears configuration so that server may be restarted in
   same virtual machine.

jetty-2.2.Beta2 - 12 June 1999
 + Added all write methods to HttpOutputStream$SwitchOutputStream
 + Added com.mortbay.Jetty.Server.shutdown() for gentler shutdown of server.
   Called from Exit servlet
 + Handle  path info of a dynamic loaded servlets and correctly set the servlet
   path.
 + HttpRequest.getParameterNames() no longer alters the order returned by
   getQueryString().
 + Standardized date format in persistent cookies.

jetty-2.2.Beta1 - 07 June 1999
 + Allow configuration of MinListenerThreads, MaxListenerThreads,
   MaxListenerThreadIdleMs
 + Close files after use to avoid "file leak" under heavy load.
 + Defined abstract ServletLoader, derivations of which can be specified in
   HttpConfiguration properties.
 + Destroy requests and responses to help garbage collector.
 + Don't warn about IOExceptions unless Debug is on.
 + Fixed cache in FileJarServletLoader
 + Fixed incorrect version numbers in a few places.
 + Fixed missing copyright messages from some contributions
 + HtmlFilter optimized for being called by a buffered writer.
 + Implemented all HttpServer attribute methods by mapping to the
   HttpConfiguration properties.  Dynamic reconfiguration is NOT supported by
   these methods (but we are thinking about it).
 + Improved ThreadPool synchronization and added minThreads.
 + Included GNUJSP 0.9.9
 + Limit the job queue only grow to the max number of threads.
 + Optional use of DateCache in log file format
 + Restructure ThreadedServer to reduce object creation.

jetty-2.2.Beta0 - 31 May 1999
 + Added "Initialize" attribute to servlet configuration to allow servlet to be
   initialized when loaded.
 + Added HttpResponse.requestHandled() method to avoid bug with servlet doHead
   method.
 + Added Page.rewind() method to allow a page to be written multiple times
 + Handle malformed % characters in URLs.
 + HttpRequest.getCookies returns empty array rather than null for no cookies.
 + Included and improved version of ThreadPool for significant performance
   improvement under high load.
 + Included contributed com.mortbay.Jetty.StressTester class
 + LogHandler changed to support only a single outfile and optional append.
 + Removed support for STF
 + Servlet loader handles jar files with different files separator.
 + ThreadedServer gently shuts down.
 + Token effort to keep test files out of the jar

jetty-2.2.Alpha1 - 07 May 1999
 + Call destroy on old servlets when reloading.
 + Dynamic servlets can have autoReload configured
 + Fixed bug in SessionDump
 + Made capitalization of config file more consistent(ish)
 + ServletHolder can auto reload servlets
 + Wait for requests to complete before reloading.

jetty-2.2.Alpha0 - 06 May 1999
 + Added reload method to ServletHolder, but no way to call it yet.
 + Added ServletLoader implementation if ClassLoader.
 + Changed options for FileServer
 + Dynamic loading of servlets.
 + Fixed date overflow in Cookies
 + HttpHandlers given setProperties method to configure via Properties.
 + HttpListener class can be configured
 + HttpResponse.sendError avoids IllegalStateException
 + Implemented ServletServer
 + Improved PropertyTree implementation
 + Improved SessionDump servlet
 + Mime suffix mapping can be configured.
 + New Server class using PropertyTree for configuration
 + Old Jetty.Server class renamed to Jetty.Server21
 + Removed historic API from sessions
 + Removed SimpleServletServer

jetty-2.1.7 - 22 April 1999
 + Fixed showstopper bug with getReader and getWriter in requests and
   responses.
 + HttpFilter uses package interface to get HttpOutputStream

jetty-2.1.6 - 21 April 1999
 + Added additional date formats for HttpHeader.getDateHeader
 + New simpler version of PropertyTree
 + Reduced initial size of most hashtables to reduce default memory overheads.
 + Return EOF from HttpInputStream that has a content length.
 + Throw IllegalStateException as required from gets of
   input/output/reader/writer in requests/responses.
 + Updated PropertyTreeEditor

jetty-2.1.5 - 15 April 1999
 + Added setType methods to com.mortbay.FTP.Ftp
 + Fixed alignment bug in TableForm
 + Fixed bug in ServletDispatch for null pathInfo
 + Fixed bugs with invalid sessions
 + Form parameters protected against multiple decodes when redirected.
 + HtmlFilter now expands <!=SESSION> to the URL encoded session if required.
 + Implemented HttpRequest.getReader()
 + Instrumented most of the demo to support URL session encoding.
 + Moved SessionHandler to front of stacks
 + Page factory requires response for session encoding
 + Reduced session memory overhead of sessions
 + Removed RFCs from package
 + Servlet log has been diverted to com.mortbay.Base.Log.event() Thus debug
   does not need to be turned on to see servlet logs.
 + Session URL encoding fixed for relative URLs.

jetty-2.1.4 - 26 March 1999
 + fixed bug in getRealPath
 + Fixed problem compiling PathMap under some JDKs.
 + getPathTranslated now call getRealPath with pathInfo (as per spec).
 + HttpRequest attributes implemented.
 + pathInfo returns null for zero length pathInfo (as per spec). Sorry if this
   breaks your servlets - it is a pain!
 + Reduced HTML dependence in HTTP package to allow minimal configuration
 + Session max idle time implemented.
 + Tightened license agreement so that binary distributions are required to
   include the license file.

jetty-2.1.3 - 19 March 1999
 + Added support for suffixes to PathMap
 + Included GNUJSP implementation of Java Server Pages
 + Use Java2 javadoc

jetty-2.1.2 - 09 March 1999
 + API documentation for JSDK 2.1.1
 + Cascading style sheet HTML element added.
 + Converted most servlets to HttpServlets using do Methods.
 + Fixed trailing / bug in FileHandler (again!).
 + JSDK 2.1.1

jetty-2.1.1 - 05 March 1999
 + com.mortbay.Base.DateCache class added and used to speed date handling.
 + Fast char buffer handling in HttpInputStream
 + Faster version of HttpHeader.read()
 + Faster version of HttpInputStream.readLine().
 + Faster version of HttpRequest
 + Handle '.' in configured paths (temp fix until PropertyTrees)
 + Reduced number of calls to getRemoteHost for optimization
 + Size all StringBuffers

jetty-2.1.0 - 22 February 1999
 + Deprecated com.mortbay.Util.STF
 + getServlet methods return null.
 + image/jpg -> image/jpeg
 + PropertyTrees (see new Demo page)
 + ServletDispatch (see new Demo page)
 + Session URL Encoding

jetty-2.1.B1 - 13 February 1999
 + Added video/quicktime to default MIME types.
 + Fixed bug with if-modified-since in FileHandler
 + Fixed bug with MultipartRequest.
 + Implemented getResource and getResourceAsStream (NOT Tested!).
 + Implemented Handler translations and getRealPath.
 + Implemented RequestDispatcher (NOT Tested!).
 + Improved handling of File.separator in FileHandler.
 + Replace package com.mortbay.Util.Gateway with class
   com.mortbay.Util.InetGateway
 + Updated DefaultExceptionHandler.
 + Updated InetAddrPort.
 + Updated URI.

jetty-2.1.B0 - 30 January 1999
 + Added plug gateway classes com.mortbay.Util.Gateway
 + Added support for PUT, MOVE, DELETE in FileHandler
 + FileHandler now sets content length.
 + Fixed command line bug with SimpleServletConfig
 + Minor changes to support MS J++ and its non standard language extensions -
   MMMmmm should have left it unchanged!
 + Uses JSDK2.1 API, but not all methods implemented.

jetty-2.0.5 - 15 December 1998
 + added getHeaderNoParams
 + Temp fix to getCharacterEncoding

jetty-2.0.4 - 10 December 1998
 + Implement getCharacterEncoding
 + Improved default Makefile behaviour
 + Improved error code returns
 + Portability issues solved for Apple's
 + Removed MORTBAY_HOME support from Makefiles
 + Use real release of JSDK2.0 (rather than beta).

jetty-2.0.3 - 13 November 1998
 + Fix bug with index files for Jetty.Server. Previously servers configured
   with com.mortbay.Jetty.Server would not handle index.html files.  Need to
   make this configurable in the prp file.
 + Fixed errors in README file: com.mortbay.Jetty.Server was called
   com.mortbay.HTTP.Server
 + Limit threads in ThreadedServer and low priority listener option greatly
   improve performance under worse case loads.

jetty-2.0.2 - 01 November 1998
 + Add thread pool to threaded server for significant performance improvement.
 + Buffer files during configuration
 + Buffer HTTP Response headers.
 + Use JETTY_HOME rather than MORTBAY_HOME for build environment

jetty-2.0.1 - 27 October 1998
 + Released under an Open Source license.

jetty-2.0.0 - 25 October 1998
 + Added multipart/form-data demo.
 + Fixed Code.formatObject handling of null objects.
 + Removed Chat demo (too many netscape dependencies).
 + Removed exceptional case from FileHandler redirect.

jetty-2.0.Beta3 - 29 September 1998
 + Added com.mortbay.HTTP.MultiPartRequest to handle file uploads
 + Added com.mortbay.Jetty.Server (see README.Jetty)
 + Demo converted to an instance of com.mortbay.Jetty.Server
 + Fixed Log Handler again.
 + Ignore exception from HttpListener
 + Properly implemented multiple listening addresses
 + Send 301 for directories without trailing / in FileHandler

jetty-2.0Beta2 - 01 July 1998
 + Fixed Log Handler for HTTP/1.1
 + Slight improvement in READMEEs

jetty-2.0Beta1 - 01 June 1998
 + Fixed bug with calls to service during initialization of servlet
 + Handle full URLs in HTTP requests (to some extent)
 + Improved performance of Code.debug() calls, significantly in the case of non
   matching debug patterns.
 + Improved performance with special asciiToLowerCase
 + Provided addSection on com.mortbay.HTML.Page
 + Provided reset on com.mortbay.HTML.Composite.
 + Proxy demo in different server instance
 + Warn if MSIE used for multi part MIME.

jetty-2.0Alpha2 - 01 May 1998
 + Added date format to Log
 + Added timezone to Log
 + Handle params in getIntHeader and getDateHeader
 + Handle Single Threaded servlets with servlet pool
 + JDK1.2 javax.servlet API
 + Removed HttpRequest.getByteContent
 + Use javax.servlet.http.Cookie
 + Use javax.servlet.http.HttpSession
 + Use javax.servlet.http.HttpUtils.parsePostData

jetty-1.3.5 - 01 May 1998
 + Added date format to Log
 + Correct handling of multiple parameters
 + Debug triggers added to com.mortbay.Base.Code
 + Fixed socket inet bug in FTP

jetty-2.0Alpha1 - 08 April 1998
 + accept chunked data
 + Add HTTP/1.1 Date: header
 + Correct formatting of Date HTTP headers
 + Debug triggers added to com.mortbay.Base.Code
 + Fixed forward bug with no port number
 + handle extra spaces in HTTP headers
 + Handle file requests with If-Modified-Since: or If-Unmodified-Since:
 + Handle HEAD properly
 + Handle HTTP/1.1 Host: header
 + HttpTests test harness
 + persistent connections
 + Really fixed handling of multiple parameters
 + Removed HttpRequestHeader class
 + Requires Host: header for 1.1 requests
 + Send 100 Continue for HTTP/1.1 requests (concerned about push???)
 + Send Connection: close
 + Sends chunked data for 1.1 responses of unknown length.

jetty-1.3.4 - 15 March 1998
 + Dump servlet enhanced to exercise these changes.
 + Fixed handling of multiple parameters in query and form content.
   "?A=1%2C2&A=C%2CD" now returns two values ("1,2" & "C,D") rather than 4.
 + ServletHandler now takes an optional file base directory name which is used
   to set the translated path for pathInfo in servlet requests.

jetty-1.3.3
 + Closed exception window in HttpListener.java
 + Fixed TableForm.addButtonArea bug.
 + TableForm.extendRow() uses existing cell

jetty-1.3.2
 + Added per Table cell composite factories
 + Fixed proxy bug with no port number

jetty-1.3.1
 + Better handling of InvocationTargetException in debug
 + ForwardHandler only forwards as http/1.0 (from Tobias.Miller)
 + Improved parsing of stack traces
 + Minor fixes in SmtpMail
 + Minor release adjustments for Tracker

jetty-1.3.0
 + Added DbAdaptor to JDBC wrappers
 + Beta release of Tracker

jetty-1.2.0
 + Alternate look and feel for Jetty
 + Better Debug configuration
 + DebugServlet
 + Fixed install bug for nested classes
 + Reintroduced STF

jetty-1.1.1
 + Improved documentation

jetty-1.1
 + Improved connection caching in java.mortbay.JDBC
 + Moved HttpCode to com.mortbay.Util

jetty-1.0.1
 + Bug fixes

jetty-1.0
 + First release in com.mortbay package structure
 + Included Util, JDBC, HTML, HTTP, Jetty
<|MERGE_RESOLUTION|>--- conflicted
+++ resolved
@@ -1,7 +1,4 @@
-<<<<<<< HEAD
 jetty-9.4.0-SNAPSHOT
-=======
-jetty-9.2.17-SNAPSHOT
 
 jetty-9.2.16.v20160414 - 14 April 2016
  + 85 Expose TLS protocol used for connection in SecureRequestCustomizer
@@ -22,7 +19,6 @@
  + 469 Update to support apache jasper 8.0.33
  + 510 Module [depend] property expansion should support eg
    foo/${bar}/${bar}-xxx
->>>>>>> 8cc041bb
 
 jetty-9.3.9.M1 - 11 April 2016
  + 481 Event response.success notified without waiting for content callback for
@@ -160,21 +156,6 @@
  + 484621 Client hangs till timeout when Authentication.authenticate() throws
    exception.
  + 487511 Jetty HTTP won't work on turkish systems
-<<<<<<< HEAD
- + 485535 jetty.sh results in FAILED when running service restart
- + 485663 NullPointerException in WebSocketSession during upgrade with DEBUG
-   logging
- + 485712 Quickstart web.xml is absolute
-
-jetty-9.3.7.v20160115 - 15 January 2016
- + 471171 Support SYNC_FLUSH in GzipHandler
- + 485469 permessage-deflate extension causes protocol error in Firefox/Chrome
- + 485714 Update SSL configuration to mitigate SLOTH vulnerability
- + 485884 WebAppContext defaults should be same for xml or war deployment
- + 485969 WebSocket upgrade response should honor HttpConfiguration server
-   version settings
-=======
->>>>>>> 8cc041bb
 
 jetty-9.3.7.RC1 - 13 January 2016
  + 481986 Dead JSR 356 Server Session still being tracked after
