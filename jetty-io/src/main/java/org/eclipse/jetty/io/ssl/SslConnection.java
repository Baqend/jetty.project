//
//  ========================================================================
//  Copyright (c) 1995-2016 Mort Bay Consulting Pty. Ltd.
//  ------------------------------------------------------------------------
//  All rights reserved. This program and the accompanying materials
//  are made available under the terms of the Eclipse Public License v1.0
//  and Apache License v2.0 which accompanies this distribution.
//
//      The Eclipse Public License is available at
//      http://www.eclipse.org/legal/epl-v10.html
//
//      The Apache License v2.0 is available at
//      http://www.opensource.org/licenses/apache2.0.php
//
//  You may elect to redistribute this code under either of these licenses.
//  ========================================================================
//

package org.eclipse.jetty.io.ssl;

import java.io.IOException;
import java.net.InetSocketAddress;
import java.nio.ByteBuffer;
import java.nio.channels.ClosedChannelException;
import java.util.ArrayList;
import java.util.List;
import java.util.concurrent.Executor;

import javax.net.ssl.SSLEngine;
import javax.net.ssl.SSLEngineResult;
import javax.net.ssl.SSLEngineResult.HandshakeStatus;
import javax.net.ssl.SSLEngineResult.Status;
import javax.net.ssl.SSLException;
import javax.net.ssl.SSLHandshakeException;

import org.eclipse.jetty.io.AbstractConnection;
import org.eclipse.jetty.io.AbstractEndPoint;
import org.eclipse.jetty.io.ByteBufferPool;
import org.eclipse.jetty.io.Connection;
import org.eclipse.jetty.io.EndPoint;
import org.eclipse.jetty.io.EofException;
import org.eclipse.jetty.io.WriteFlusher;
import org.eclipse.jetty.util.BufferUtil;
import org.eclipse.jetty.util.Callback;
import org.eclipse.jetty.util.log.Log;
import org.eclipse.jetty.util.log.Logger;
import org.eclipse.jetty.util.thread.Invocable;

/**
 * A Connection that acts as an interceptor between an EndPoint providing SSL encrypted data
 * and another consumer of an EndPoint (typically an {@link Connection} like HttpConnection) that
 * wants unencrypted data.
 * <p>
 * The connector uses an {@link EndPoint} (typically SocketChannelEndPoint) as
 * it's source/sink of encrypted data.   It then provides an endpoint via {@link #getDecryptedEndPoint()} to
 * expose a source/sink of unencrypted data to another connection (eg HttpConnection).
 * <p>
 * The design of this class is based on a clear separation between the passive methods, which do not block nor schedule any
 * asynchronous callbacks, and active methods that do schedule asynchronous callbacks.
 * <p>
 * The passive methods are {@link DecryptedEndPoint#fill(ByteBuffer)} and {@link DecryptedEndPoint#flush(ByteBuffer...)}. They make best
 * effort attempts to progress the connection using only calls to the encrypted {@link EndPoint#fill(ByteBuffer)} and {@link EndPoint#flush(ByteBuffer...)}
 * methods.  They will never block nor schedule any readInterest or write callbacks.   If a fill/flush cannot progress either because
 * of network congestion or waiting for an SSL handshake message, then the fill/flush will simply return with zero bytes filled/flushed.
 * Specifically, if a flush cannot proceed because it needs to receive a handshake message, then the flush will attempt to fill bytes from the
 * encrypted endpoint, but if insufficient bytes are read it will NOT call {@link EndPoint#fillInterested(Callback)}.
 * <p>
 * It is only the active methods : {@link DecryptedEndPoint#fillInterested(Callback)} and
 * {@link DecryptedEndPoint#write(Callback, ByteBuffer...)} that may schedule callbacks by calling the encrypted
 * {@link EndPoint#fillInterested(Callback)} and {@link EndPoint#write(Callback, ByteBuffer...)}
 * methods.  For normal data handling, the decrypted fillInterest method will result in an encrypted fillInterest and a decrypted
 * write will result in an encrypted write. However, due to SSL handshaking requirements, it is also possible for a decrypted fill
 * to call the encrypted write and for the decrypted flush to call the encrypted fillInterested methods.
 * <p>
 * MOST IMPORTANTLY, the encrypted callbacks from the active methods (#onFillable() and WriteFlusher#completeWrite()) do no filling or flushing
 * themselves.  Instead they simple make the callbacks to the decrypted callbacks, so that the passive encrypted fill/flush will
 * be called again and make another best effort attempt to progress the connection.
 *
 */
public class SslConnection extends AbstractConnection
{
    private static final Logger LOG = Log.getLogger(SslConnection.class);

    private final List<SslHandshakeListener> handshakeListeners = new ArrayList<>();
    private final ByteBufferPool _bufferPool;
    private final SSLEngine _sslEngine;
    private final DecryptedEndPoint _decryptedEndPoint;
    private ByteBuffer _decryptedInput;
    private ByteBuffer _encryptedInput;
    private ByteBuffer _encryptedOutput;
    private final boolean _encryptedDirectBuffers = true;
    private final boolean _decryptedDirectBuffers = false;
    private boolean _renegotiationAllowed;
    private boolean _closedOutbound;

    private abstract class RunnableTask  implements Runnable, Invocable
    {
        private final String _operation;

        protected RunnableTask(String op)
        {
            _operation=op;
        }

        @Override
        public String toString()
        {
            return String.format("SSL:%s:%s:%s",SslConnection.this,_operation,getInvocationType());
        }
    }

    private final Runnable _runCompleteWrite = new RunnableTask("runCompleteWrite")
    {
        @Override
        public void run()
        {
            _decryptedEndPoint.getWriteFlusher().completeWrite();
        }

        @Override
        public InvocationType getInvocationType()
        {
            return getDecryptedEndPoint().getWriteFlusher().getCallbackInvocationType();
        }
    };

    private final Runnable _runFillable = new RunnableTask("runFillable")
    {
        @Override
        public void run()
        {
            _decryptedEndPoint.getFillInterest().fillable();
        }

        @Override
        public InvocationType getInvocationType()
        {
            return getDecryptedEndPoint().getFillInterest().getCallbackInvocationType();
        }
    };

    private final Callback _sslReadCallback = new Callback()
    {
        @Override
        public void succeeded()
        {
            onFillable();
        }

        @Override
        public void failed(final Throwable x)
        {
            onFillInterestedFailed(x);
        }

        @Override
        public InvocationType getInvocationType()
        {
            return getDecryptedEndPoint().getFillInterest().getCallbackInvocationType();
        }

        @Override
        public String toString()
        {
            return String.format("SSLC.NBReadCB@%x{%s}", SslConnection.this.hashCode(),SslConnection.this);
        }
    };

    public SslConnection(ByteBufferPool byteBufferPool, Executor executor, EndPoint endPoint, SSLEngine sslEngine)
    {
        // This connection does not execute calls to onFillable(), so they will be called by the selector thread.
        // onFillable() does not block and will only wakeup another thread to do the actual reading and handling.
        super(endPoint, executor);
        this._bufferPool = byteBufferPool;
        this._sslEngine = sslEngine;
        this._decryptedEndPoint = newDecryptedEndPoint();
    }

    public void addHandshakeListener(SslHandshakeListener listener)
    {
        handshakeListeners.add(listener);
    }

    public boolean removeHandshakeListener(SslHandshakeListener listener)
    {
        return handshakeListeners.remove(listener);
    }

    protected DecryptedEndPoint newDecryptedEndPoint()
    {
        return new DecryptedEndPoint();
    }

    public SSLEngine getSSLEngine()
    {
        return _sslEngine;
    }

    public DecryptedEndPoint getDecryptedEndPoint()
    {
        return _decryptedEndPoint;
    }

    public boolean isRenegotiationAllowed()
    {
        return _renegotiationAllowed;
    }

    public void setRenegotiationAllowed(boolean renegotiationAllowed)
    {
        this._renegotiationAllowed = renegotiationAllowed;
    }

    @Override
    public void onOpen()
    {
        super.onOpen();
        getDecryptedEndPoint().getConnection().onOpen();
    }

    @Override
    public void onClose()
    {
        _decryptedEndPoint.getConnection().onClose();
        super.onClose();
    }

    @Override
    public void close()
    {
        getDecryptedEndPoint().getConnection().close();
    }

    @Override
    public boolean onIdleExpired()
    {
        return getDecryptedEndPoint().getConnection().onIdleExpired();
    }

    @Override
    public void onFillable()
    {
        // onFillable means that there are encrypted bytes ready to be filled.
        // however we do not fill them here on this callback, but instead wakeup
        // the decrypted readInterest and/or writeFlusher so that they will attempt
        // to do the fill and/or flush again and these calls will do the actually
        // filling.

        if (LOG.isDebugEnabled())
            LOG.debug("onFillable enter {}", _decryptedEndPoint);

        // We have received a close handshake, close the end point to send FIN.
        if (_decryptedEndPoint.isInputShutdown())
            _decryptedEndPoint.close();

        // wake up whoever is doing the fill or the flush so they can
        // do all the filling, unwrapping, wrapping and flushing
        _decryptedEndPoint.getFillInterest().fillable();

        // If we are handshaking, then wake up any waiting write as well as it may have been blocked on the read
        boolean runComplete = false;
        synchronized(_decryptedEndPoint)
        {
            if (_decryptedEndPoint._flushRequiresFillToProgress)
            {
                _decryptedEndPoint._flushRequiresFillToProgress = false;
                runComplete = true;
            }
        }
        if (runComplete)
            _runCompleteWrite.run();

        if (LOG.isDebugEnabled())
            LOG.debug("onFillable exit {}", _decryptedEndPoint);
    }

    @Override
    public void onFillInterestedFailed(Throwable cause)
    {
        // this means that the fill interest in encrypted bytes has failed.
        // However we do not handle that here on this callback, but instead wakeup
        // the decrypted readInterest and/or writeFlusher so that they will attempt
        // to do the fill and/or flush again and these calls will do the actually
        // handle the cause.
        _decryptedEndPoint.getFillInterest().onFail(cause);

        boolean failFlusher = false;
        synchronized(_decryptedEndPoint)
        {
            if (_decryptedEndPoint._flushRequiresFillToProgress)
            {
                _decryptedEndPoint._flushRequiresFillToProgress = false;
                failFlusher = true;
            }
        }
        if (failFlusher)
            _decryptedEndPoint.getWriteFlusher().onFail(cause);
    }

    @Override
    public String toConnectionString()
    {
        ByteBuffer b = _encryptedInput;
        int ei=b==null?-1:b.remaining();
        b = _encryptedOutput;
        int eo=b==null?-1:b.remaining();
        b = _decryptedInput;
        int di=b==null?-1:b.remaining();

        return String.format("%s@%x{%s,eio=%d/%d,di=%d}=>%s",
                getClass().getSimpleName(),
                hashCode(),
                _sslEngine.getHandshakeStatus(),
                ei,eo,di,
                ((AbstractConnection)_decryptedEndPoint.getConnection()).toConnectionString());
    }

    public class DecryptedEndPoint extends AbstractEndPoint
    {
        private final class WriteCallBack implements Callback, Invocable
        {
            @Override
            public void succeeded()
            {
                // This means that a write of encrypted data has completed.  Writes are done
                // only if there is a pending writeflusher or a read needed to write
                // data.  In either case the appropriate callback is passed on.
                boolean fillable = false;
                synchronized (DecryptedEndPoint.this)
                {
                    if (LOG.isDebugEnabled())
                        LOG.debug("write.complete {}", SslConnection.this.getEndPoint());

                    releaseEncryptedOutputBuffer();

                    _cannotAcceptMoreAppDataToFlush = false;

                    if (_fillRequiresFlushToProgress)
                    {
                        _fillRequiresFlushToProgress = false;
                        fillable = true;
                    }
                }
                if (fillable)
                    getFillInterest().fillable();
                _runCompleteWrite.run();
            }

            @Override
            public void failed(final Throwable x)
            {
                // This means that a write of data has failed.  Writes are done
                // only if there is an active writeflusher or a read needed to write
                // data.  In either case the appropriate callback is passed on.
                boolean fail_filler;
                synchronized (DecryptedEndPoint.this)
                {
                    if (LOG.isDebugEnabled())
                        LOG.debug("{} write failed", SslConnection.this, x);

                    BufferUtil.clear(_encryptedOutput);
                    releaseEncryptedOutputBuffer();

                    _cannotAcceptMoreAppDataToFlush = false;
                    fail_filler = _fillRequiresFlushToProgress;
                    if (_fillRequiresFlushToProgress)
                        _fillRequiresFlushToProgress = false;
                }

                failedCallback(new Callback()
                {
                    @Override
                    public void failed(Throwable x)
                    {
                        if (fail_filler)
                            getFillInterest().onFail(x);
                        getWriteFlusher().onFail(x);
                    }
                }, x);
            }

            @Override
            public InvocationType getInvocationType()
            {
                return getWriteFlusher().getCallbackInvocationType();
            }

            @Override
            public String toString()
            {
                return String.format("SSL@%h.DEP.writeCallback",SslConnection.this);
            }
        }

        private boolean _fillRequiresFlushToProgress;
        private boolean _flushRequiresFillToProgress;
        private boolean _cannotAcceptMoreAppDataToFlush;
        private boolean _handshaken;
        private boolean _underFlown;

        private final Callback _writeCallback = new WriteCallBack();

        public DecryptedEndPoint()
        {
            // Disable idle timeout checking: no scheduler and -1 timeout for this instance.
            super(null);
            super.setIdleTimeout(-1);
        }

        @Override
        public long getIdleTimeout()
        {
            return getEndPoint().getIdleTimeout();
        }

        @Override
        public void setIdleTimeout(long idleTimeout)
        {
            getEndPoint().setIdleTimeout(idleTimeout);
        }

        @Override
        public boolean isOpen()
        {
            return getEndPoint().isOpen();
        }

        @Override
        public InetSocketAddress getLocalAddress()
        {
            return getEndPoint().getLocalAddress();
        }

        @Override
        public InetSocketAddress getRemoteAddress()
        {
            return getEndPoint().getRemoteAddress();
        }

        @Override
        protected WriteFlusher getWriteFlusher()
        {
            return super.getWriteFlusher();
        }

        @Override
        protected void onIncompleteFlush()
        {
            // This means that the decrypted endpoint write method was called and not
            // all data could be wrapped. So either we need to write some encrypted data,
            // OR if we are handshaking we need to read some encrypted data OR
            // if neither then we should just try the flush again.
            boolean try_again = false;
            boolean write = false;
            boolean need_fill_interest = false;
            synchronized (DecryptedEndPoint.this)
            {
                if (LOG.isDebugEnabled())
                    LOG.debug("onIncompleteFlush {}", SslConnection.this);
                // If we have pending output data,
                if (BufferUtil.hasContent(_encryptedOutput))
                {
                    // write it
                    _cannotAcceptMoreAppDataToFlush = true;
                    write = true;
                }
                // If we are handshaking and need to read,
                else if (_sslEngine.getHandshakeStatus() == HandshakeStatus.NEED_UNWRAP)
                {
                    // check if we are actually read blocked in order to write
                    _flushRequiresFillToProgress = true;
                    need_fill_interest = !SslConnection.this.isFillInterested();
                }
                else
                {
                    // We can get here because the WriteFlusher might not see progress
                    // when it has just flushed the encrypted data, but not consumed anymore
                    // of the application buffers.  This is mostly avoided by another iteration
                    // within DecryptedEndPoint flush(), but I cannot convince myself that
                    // this is never ever the case.
                    try_again = true;
                }
            }

            if (write)
                getEndPoint().write(_writeCallback, _encryptedOutput);
            else if (need_fill_interest)
                ensureFillInterested();
            else if (try_again)
            {
                // If the output is closed,
                if (isOutputShutdown())
                {
                    // don't bother writing, just notify of close
                    getWriteFlusher().onClose();
                }
                // Else,
                else
                {
                    // try to flush what is pending
                    // execute to avoid recursion
                    getExecutor().execute(_runCompleteWrite);
                }
            }
        }

        @Override
        protected void needsFillInterest() throws IOException
        {
            // This means that the decrypted data consumer has called the fillInterested
            // method on the DecryptedEndPoint, so we have to work out if there is
            // decrypted data to be filled or what callbacks to setup to be told when there
            // might be more encrypted data available to attempt another call to fill
            boolean fillable;
            boolean write = false;
            synchronized (DecryptedEndPoint.this)
            {
                // Do we already have some app data, then app can fill now so return true
                fillable = (BufferUtil.hasContent(_decryptedInput))
                        // or if we have encryptedInput and have not underflowed yet, the it is worth trying a fill
                        || BufferUtil.hasContent(_encryptedInput) && !_underFlown;

                // If we have no encrypted data to decrypt OR we have some, but it is not enough
                if (!fillable)
                {
                    // We are not ready to read data

                    // Are we actually write blocked?
                    if (_fillRequiresFlushToProgress)
                    {
                        // we must be blocked trying to write before we can read

                        // Do we have data to write
                        if (BufferUtil.hasContent(_encryptedOutput))
                        {
                            // write it
                            _cannotAcceptMoreAppDataToFlush = true;
                            write = true;
                        }
                        else
                        {
                            // we have already written the net data
                            // pretend we are readable so the wrap is done by next readable callback
                            _fillRequiresFlushToProgress = false;
                            fillable=true;
                        }
                    }
                }
            }
            if (write)
                getEndPoint().write(_writeCallback, _encryptedOutput);
            else if (fillable)
                getExecutor().execute(_runFillable);
            else
                ensureFillInterested();
        }

        @Override
        public void setConnection(Connection connection)
        {
            if (connection instanceof AbstractConnection)
            {
                AbstractConnection a = (AbstractConnection)connection;
                if (a.getInputBufferSize()<_sslEngine.getSession().getApplicationBufferSize())
                    a.setInputBufferSize(_sslEngine.getSession().getApplicationBufferSize());
            }
            super.setConnection(connection);
        }

        public SslConnection getSslConnection()
        {
            return SslConnection.this;
        }

        @Override
        public int fill(ByteBuffer buffer) throws IOException
        {
            try
            {
                synchronized (this)
                {
                    Throwable failure = null;
                    try
                    {
                        // Do we already have some decrypted data?
                        if (BufferUtil.hasContent(_decryptedInput))
                            return BufferUtil.append(buffer,_decryptedInput);

                        // We will need a network buffer
                        if (_encryptedInput == null)
                            _encryptedInput = _bufferPool.acquire(_sslEngine.getSession().getPacketBufferSize(), _encryptedDirectBuffers);
                        else
                            BufferUtil.compact(_encryptedInput);

                        // We also need an app buffer, but can use the passed buffer if it is big enough
                        ByteBuffer app_in;
                        if (BufferUtil.space(buffer) > _sslEngine.getSession().getApplicationBufferSize())
                            app_in = buffer;
                        else if (_decryptedInput == null)
                            app_in = _decryptedInput = _bufferPool.acquire(_sslEngine.getSession().getApplicationBufferSize(), _decryptedDirectBuffers);
                        else
                            app_in = _decryptedInput;

                        // loop filling and unwrapping until we have something
                        while (true)
                        {
                            // Let's try reading some encrypted data... even if we have some already.
                            int net_filled = getEndPoint().fill(_encryptedInput);

                            if (net_filled > 0 && !_handshaken && _sslEngine.isOutboundDone())
                                throw new SSLHandshakeException("Closed during handshake");

                            decryption: while (true)
                            {
                                // Let's unwrap even if we have no net data because in that
                                // case we want to fall through to the handshake handling
                                int pos = BufferUtil.flipToFill(app_in);
                                SSLEngineResult unwrapResult;
                                try
                                {
                                    unwrapResult = _sslEngine.unwrap(_encryptedInput, app_in);
                                }
                                finally
                                {
                                    BufferUtil.flipToFlush(app_in, pos);
                                }
                                if (LOG.isDebugEnabled())
                                {
                                    LOG.debug("{} net={} unwrap {}", SslConnection.this, net_filled, unwrapResult.toString().replace('\n',' '));
                                    LOG.debug("{} filled {}",SslConnection.this,BufferUtil.toHexSummary(buffer));
                                }

                                HandshakeStatus handshakeStatus = _sslEngine.getHandshakeStatus();
                                HandshakeStatus unwrapHandshakeStatus = unwrapResult.getHandshakeStatus();
                                Status unwrapResultStatus = unwrapResult.getStatus();

                                // Extra check on unwrapResultStatus == OK with zero bytes consumed
                                // or produced is due to an SSL client on Android (see bug #454773).
                                _underFlown = unwrapResultStatus == Status.BUFFER_UNDERFLOW ||
                                        unwrapResultStatus == Status.OK && unwrapResult.bytesConsumed() == 0 && unwrapResult.bytesProduced() == 0;

                                if (_underFlown)
                                {
                                    if (net_filled < 0)
                                        closeInbound();
                                    if (net_filled <= 0)
                                        return net_filled;
                                }

                                switch (unwrapResultStatus)
                                {
                                    case CLOSED:
                                    {
                                        switch (handshakeStatus)
                                        {
                                            case NOT_HANDSHAKING:
                                            {
                                                // We were not handshaking, so just tell the app we are closed
                                                return -1;
                                            }
                                            case NEED_TASK:
                                            {
                                                _sslEngine.getDelegatedTask().run();
                                                continue;
                                            }
                                            case NEED_WRAP:
                                            {
                                                // We need to send some handshake data (probably the close handshake).
                                                // We return -1 so that the application can drive the close by flushing
                                                // or shutting down the output.
                                                return -1;
                                            }
                                            case NEED_UNWRAP:
                                            {
                                                // We expected to read more, but we got closed.
                                                // Return -1 to indicate to the application to drive the close.
                                                return -1;
                                            }
                                            default:
                                            {
                                                throw new IllegalStateException();
                                            }
                                        }
                                    }
                                    case BUFFER_UNDERFLOW:
                                    case OK:
                                    {
                                        if (unwrapHandshakeStatus == HandshakeStatus.FINISHED && !_handshaken)
                                        {
                                            _handshaken = true;
                                            if (LOG.isDebugEnabled())
                                                LOG.debug("{} {} handshake succeeded {}/{}", SslConnection.this,
                                                        _sslEngine.getUseClientMode() ? "client" : "resumed server",
                                                        _sslEngine.getSession().getProtocol(),_sslEngine.getSession().getCipherSuite());
                                            notifyHandshakeSucceeded(_sslEngine);
                                        }

                                        // Check whether renegotiation is allowed
                                        if (_handshaken && handshakeStatus != HandshakeStatus.NOT_HANDSHAKING && !isRenegotiationAllowed())
                                        {
                                            if (LOG.isDebugEnabled())
                                                LOG.debug("{} renegotiation denied", SslConnection.this);
                                            closeInbound();
                                            return -1;
                                        }

                                        // If bytes were produced, don't bother with the handshake status;
                                        // pass the decrypted data to the application, which will perform
                                        // another call to fill() or flush().
                                        if (unwrapResult.bytesProduced() > 0)
                                        {
                                            if (app_in == buffer)
                                                return unwrapResult.bytesProduced();
                                            return BufferUtil.append(buffer,_decryptedInput);
                                        }

                                        switch (handshakeStatus)
                                        {
                                            case NOT_HANDSHAKING:
                                            {
                                                if (_underFlown)
                                                    break decryption;
                                                continue;
                                            }
                                            case NEED_TASK:
                                            {
                                                _sslEngine.getDelegatedTask().run();
                                                continue;
                                            }
                                            case NEED_WRAP:
                                            {
                                                // If we are called from flush()
                                                // return to let it do the wrapping.
                                                if (_flushRequiresFillToProgress)
                                                    return 0;

                                                _fillRequiresFlushToProgress = true;
                                                flush(BufferUtil.EMPTY_BUFFER);
                                                if (BufferUtil.isEmpty(_encryptedOutput))
                                                {
                                                    // The flush wrote all the encrypted bytes so continue to fill.
                                                    _fillRequiresFlushToProgress = false;
                                                    if (_underFlown)
                                                        break decryption;
                                                    continue;
                                                }
                                                else
                                                {
                                                    // The flush did not complete, return from fill()
                                                    // and let the write completion mechanism to kick in.
                                                    return 0;
                                                }
                                            }
                                            case NEED_UNWRAP:
                                            {
                                                if (_underFlown)
                                                    break decryption;
                                                continue;
                                            }
                                            default:
                                            {
                                                throw new IllegalStateException();
                                            }
                                        }
                                    }
                                    default:
                                    {
                                        throw new IllegalStateException();
                                    }
                                }
                            }
                        }
                    }
                    catch (SSLHandshakeException x)
                    {
                        notifyHandshakeFailed(_sslEngine, x);
                        failure = x;
                        throw x;
                    }
                    catch (SSLException x)
                    {
                        if (!_handshaken)
                        {
                            x = (SSLException)new SSLHandshakeException(x.getMessage()).initCause(x);
                            notifyHandshakeFailed(_sslEngine, x);
                        }
                        failure = x;
                        throw x;
                    }
                    catch (Throwable x)
                    {
                        failure = x;
                        throw x;
                    }
                    finally
                    {
                        // If we are handshaking, then wake up any waiting write as well as it may have been blocked on the read
                        if (_flushRequiresFillToProgress)
                        {
                            _flushRequiresFillToProgress = false;
<<<<<<< HEAD
                            getExecutor().execute(failure == null ? _runCompleteWrite : new FailWriter(failure));
=======
                            getExecutor().execute(failure == null ? _runCompletWrite : new FailWrite(failure));
>>>>>>> 3b492394
                        }

                        if (_encryptedInput != null && !_encryptedInput.hasRemaining())
                        {
                            _bufferPool.release(_encryptedInput);
                            _encryptedInput = null;
                        }
                        if (_decryptedInput != null && !_decryptedInput.hasRemaining())
                        {
                            _bufferPool.release(_decryptedInput);
                            _decryptedInput = null;
                        }
                    }
                }
            }
            catch (Throwable x)
            {
                close(x);
                throw x;
            }
        }

        private void closeInbound()
        {
            try
            {
                _sslEngine.closeInbound();
            }
            catch (SSLException x)
            {
                LOG.ignore(x);
            }
        }

        @Override
        public boolean flush(ByteBuffer... appOuts) throws IOException
        {
            // The contract for flush does not require that all appOuts bytes are written
            // or even that any appOut bytes are written!  If the connection is write block
            // or busy handshaking, then zero bytes may be taken from appOuts and this method
            // will return 0 (even if some handshake bytes were flushed and filled).
            // it is the applications responsibility to call flush again - either in a busy loop
            // or better yet by using EndPoint#write to do the flushing.

            if (LOG.isDebugEnabled())
            {
                for (ByteBuffer b : appOuts)
                    LOG.debug("{} flush {}", SslConnection.this, BufferUtil.toHexSummary(b));
            }

            try
            {
                synchronized (this)
                {
                    try
                    {
                        if (_cannotAcceptMoreAppDataToFlush)
                        {
                            if (_sslEngine.isOutboundDone())
                                throw new EofException(new ClosedChannelException());
                            return false;
                        }

                        // We will need a network buffer
                        if (_encryptedOutput == null)
                            _encryptedOutput = _bufferPool.acquire(_sslEngine.getSession().getPacketBufferSize(), _encryptedDirectBuffers);

                        while (true)
                        {
                            // We call sslEngine.wrap to try to take bytes from appOut buffers and encrypt them into the _netOut buffer
                            BufferUtil.compact(_encryptedOutput);
                            int pos = BufferUtil.flipToFill(_encryptedOutput);
                            SSLEngineResult wrapResult;
                            try
                            {
                                wrapResult = _sslEngine.wrap(appOuts, _encryptedOutput);
                            }
                            finally
                            {
                                BufferUtil.flipToFlush(_encryptedOutput, pos);
                            }
                            if (LOG.isDebugEnabled())
                                LOG.debug("{} wrap {}", SslConnection.this, wrapResult.toString().replace('\n',' '));

                            Status wrapResultStatus = wrapResult.getStatus();

                            boolean allConsumed=true;
                            for (ByteBuffer b : appOuts)
                                if (BufferUtil.hasContent(b))
                                    allConsumed=false;

                            // and deal with the results returned from the sslEngineWrap
                            switch (wrapResultStatus)
                            {
                                case CLOSED:
                                {
                                    // The SSL engine has close, but there may be close handshake that needs to be written
                                    if (BufferUtil.hasContent(_encryptedOutput))
                                    {
                                        _cannotAcceptMoreAppDataToFlush = true;
                                        getEndPoint().flush(_encryptedOutput);
                                        getEndPoint().shutdownOutput();
                                        // If we failed to flush the close handshake then we will just pretend that
                                        // the write has progressed normally and let a subsequent call to flush
                                        // (or WriteFlusher#onIncompleteFlushed) to finish writing the close handshake.
                                        // The caller will find out about the close on a subsequent flush or fill.
                                        if (BufferUtil.hasContent(_encryptedOutput))
                                            return false;
                                    }
                                    // otherwise we have written, and the caller will close the underlying connection
                                    else
                                    {
                                        getEndPoint().shutdownOutput();
                                    }
                                    return allConsumed;
                                }
                                case BUFFER_UNDERFLOW:
                                {
                                    throw new IllegalStateException();
                                }
                                default:
                                {
                                    if (LOG.isDebugEnabled())
                                        LOG.debug("{} wrap {} {}", SslConnection.this, wrapResultStatus, BufferUtil.toHexSummary(_encryptedOutput));

                                    if (wrapResult.getHandshakeStatus() == HandshakeStatus.FINISHED && !_handshaken)
                                    {
                                        _handshaken = true;
                                        if (LOG.isDebugEnabled())
                                            LOG.debug("{} {} handshake succeeded {}/{}", SslConnection.this,
                                                    _sslEngine.getUseClientMode() ? "resumed client" : "server",
                                                    _sslEngine.getSession().getProtocol(),_sslEngine.getSession().getCipherSuite());
                                        notifyHandshakeSucceeded(_sslEngine);
                                    }

                                    HandshakeStatus handshakeStatus = _sslEngine.getHandshakeStatus();

                                    // Check whether renegotiation is allowed
                                    if (_handshaken && handshakeStatus != HandshakeStatus.NOT_HANDSHAKING && !isRenegotiationAllowed())
                                    {
                                        if (LOG.isDebugEnabled())
                                            LOG.debug("{} renegotiation denied", SslConnection.this);
                                        getEndPoint().shutdownOutput();
                                        return allConsumed;
                                    }

                                    // if we have net bytes, let's try to flush them
                                    if (BufferUtil.hasContent(_encryptedOutput))
                                        if (!getEndPoint().flush(_encryptedOutput))
                                            getEndPoint().flush(_encryptedOutput); // one retry

                                    // But we also might have more to do for the handshaking state.
                                    switch (handshakeStatus)
                                    {
                                        case NOT_HANDSHAKING:
                                            // If we have not consumed all and had just finished handshaking, then we may
                                            // have just flushed the last handshake in the encrypted buffers, so we should
                                            // try again.
                                            if (!allConsumed && wrapResult.getHandshakeStatus()==HandshakeStatus.FINISHED && BufferUtil.isEmpty(_encryptedOutput))
                                                continue;

                                            // Return true if we consumed all the bytes and encrypted are all flushed
                                            return allConsumed && BufferUtil.isEmpty(_encryptedOutput);

                                        case NEED_TASK:
                                            // run the task and continue
                                            _sslEngine.getDelegatedTask().run();
                                            continue;

                                        case NEED_WRAP:
                                            // Hey we just wrapped! Oh well who knows what the sslEngine is thinking, so continue and we will wrap again
                                            continue;

                                        case NEED_UNWRAP:
                                            // Ah we need to fill some data so we can write.
                                            // So if we were not called from fill and the app is not reading anyway
                                            if (!_fillRequiresFlushToProgress && !getFillInterest().isInterested())
                                            {
                                                // Tell the onFillable method that there might be a write to complete
                                                _flushRequiresFillToProgress = true;
                                                fill(BufferUtil.EMPTY_BUFFER);
                                                // Check if after the fill() we need to wrap again
                                                if (_sslEngine.getHandshakeStatus() == HandshakeStatus.NEED_WRAP)
                                                    continue;
                                            }
                                            return allConsumed && BufferUtil.isEmpty(_encryptedOutput);

                                        case FINISHED:
                                            throw new IllegalStateException();
                                    }
                                }
                            }
                        }
                    }
                    catch (SSLHandshakeException x)
                    {
                        notifyHandshakeFailed(_sslEngine, x);
                        throw x;
                    }
                    finally
                    {
                        releaseEncryptedOutputBuffer();
                    }
                }
            }
            catch (Throwable x)
            {
                close(x);
                throw x;
            }
        }

        private void releaseEncryptedOutputBuffer()
        {
            if (!Thread.holdsLock(DecryptedEndPoint.this))
                throw new IllegalStateException();
            if (_encryptedOutput != null && !_encryptedOutput.hasRemaining())
            {
                _bufferPool.release(_encryptedOutput);
                _encryptedOutput = null;
            }
        }

        @Override
        public void doShutdownOutput()
        {
            try
            {
                boolean flush = false;
                boolean close = false;
                synchronized (_decryptedEndPoint)
                {
                    boolean ishut = isInputShutdown();
                    boolean oshut = isOutputShutdown();
                    if (LOG.isDebugEnabled())
                        LOG.debug("{} shutdownOutput: oshut={}, ishut={}", SslConnection.this, oshut, ishut);

                    if (oshut)
                        return;

                    if (!_closedOutbound)
                    {
                        _closedOutbound=true; // Only attempt this once
                        _sslEngine.closeOutbound();
                        flush = true;
                    }

                    // TODO review close logic here
                    if (ishut)
                        close = true;
                }

                if (flush)
                    flush(BufferUtil.EMPTY_BUFFER); // Send the TLS close message.
                if (close)
                    getEndPoint().close();
                else
                    ensureFillInterested();
            }
            catch (Throwable x)
            {
                LOG.ignore(x);
                getEndPoint().close();
            }
        }

        private void ensureFillInterested()
        {
            if (LOG.isDebugEnabled())
                LOG.debug("fillInterested SSL NB {}",SslConnection.this);
            SslConnection.this.tryFillInterested(_sslReadCallback);
        }

        @Override
        public boolean isOutputShutdown()
        {
            return _sslEngine.isOutboundDone() || getEndPoint().isOutputShutdown();
        }

        @Override
        public void doClose()
        {
            // First send the TLS Close Alert, then the FIN.
            doShutdownOutput();
            getEndPoint().close();
            super.doClose();
        }

        @Override
        public Object getTransport()
        {
            return getEndPoint();
        }

        @Override
        public boolean isInputShutdown()
        {
            return _sslEngine.isInboundDone();
        }

        private void notifyHandshakeSucceeded(SSLEngine sslEngine)
        {
            SslHandshakeListener.Event event = null;
            for (SslHandshakeListener listener : handshakeListeners)
            {
                if (event == null)
                    event = new SslHandshakeListener.Event(sslEngine);
                try
                {
                    listener.handshakeSucceeded(event);
                }
                catch (Throwable x)
                {
                    LOG.info("Exception while notifying listener " + listener, x);
                }
            }
        }

        private void notifyHandshakeFailed(SSLEngine sslEngine, Throwable failure)
        {
            SslHandshakeListener.Event event = null;
            for (SslHandshakeListener listener : handshakeListeners)
            {
                if (event == null)
                    event = new SslHandshakeListener.Event(sslEngine);
                try
                {
                    listener.handshakeFailed(event, failure);
                }
                catch (Throwable x)
                {
                    LOG.info("Exception while notifying listener " + listener, x);
                }
            }
        }

        @Override
        public String toString()
        {
            return super.toString()+"->"+getEndPoint().toString();
        }

<<<<<<< HEAD
        private class FailWriter extends RunnableTask
        {
            private final Throwable failure;

            private FailWriter(Throwable failure)
=======
        private class FailWrite implements Runnable
        {
            private final Throwable failure;

            private FailWrite(Throwable failure)
>>>>>>> 3b492394
            {
                super("failWrite");
                this.failure = failure;
            }

            @Override
            public void run()
            {
                getWriteFlusher().onFail(failure);
            }

            @Override
            public InvocationType getInvocationType()
            {
                return getWriteFlusher().getCallbackInvocationType();
            }
        }
    }
}<|MERGE_RESOLUTION|>--- conflicted
+++ resolved
@@ -798,11 +798,7 @@
                         if (_flushRequiresFillToProgress)
                         {
                             _flushRequiresFillToProgress = false;
-<<<<<<< HEAD
-                            getExecutor().execute(failure == null ? _runCompleteWrite : new FailWriter(failure));
-=======
-                            getExecutor().execute(failure == null ? _runCompletWrite : new FailWrite(failure));
->>>>>>> 3b492394
+                            getExecutor().execute(failure == null ? _runCompleteWrite : new FailWrite(failure));
                         }
 
                         if (_encryptedInput != null && !_encryptedInput.hasRemaining())
@@ -1145,21 +1141,13 @@
             return super.toString()+"->"+getEndPoint().toString();
         }
 
-<<<<<<< HEAD
-        private class FailWriter extends RunnableTask
+        private class FailWrite extends RunnableTask
         {
             private final Throwable failure;
 
-            private FailWriter(Throwable failure)
-=======
-        private class FailWrite implements Runnable
-        {
-            private final Throwable failure;
-
             private FailWrite(Throwable failure)
->>>>>>> 3b492394
-            {
-                super("failWrite");
+            {
+                super("runFailWrite");
                 this.failure = failure;
             }
 
