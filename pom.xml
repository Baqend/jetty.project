<project xmlns="http://maven.apache.org/POM/4.0.0" xmlns:xsi="http://www.w3.org/2001/XMLSchema-instance" xsi:schemaLocation="http://maven.apache.org/POM/4.0.0 http://maven.apache.org/maven-v4_0_0.xsd">
  <modelVersion>4.0.0</modelVersion>
  <parent>
    <groupId>org.eclipse.jetty</groupId>
    <artifactId>jetty-parent</artifactId>
    <version>25</version>
  </parent>
  <artifactId>jetty-project</artifactId>
  <version>9.3.14-SNAPSHOT</version>
  <name>Jetty :: Project</name>
  <url>http://www.eclipse.org/jetty</url>
  <packaging>pom</packaging>
  <properties>
    <jetty.url>http://www.eclipse.org/jetty</jetty.url>
    <project.build.sourceEncoding>UTF-8</project.build.sourceEncoding>
    <build-support-version>1.4</build-support-version>
    <slf4j-version>1.6.6</slf4j-version>
    <jetty-test-policy-version>1.2</jetty-test-policy-version>
    <alpn.api.version>1.1.3.v20160715</alpn.api.version>
    <jsp.version>8.0.33</jsp.version>
    <!-- default values are unsupported, but required to be defined for reactor sanity reasons -->
    <alpn.version>undefined</alpn.version>
  </properties>
  <scm>
    <connection>scm:git:https://github.com/eclipse/jetty.project.git</connection>
    <developerConnection>scm:git:git@github.com:eclipse/jetty.project.git</developerConnection>
    <url>https://github.com/eclipse/jetty.project</url>
    <tag>jetty-9.3.13.M0</tag>
  </scm>
  <build>
    <defaultGoal>install</defaultGoal>
    <plugins>
      <plugin>
        <artifactId>maven-compiler-plugin</artifactId>
        <version>3.3</version>
        <configuration>
          <source>1.8</source>
          <target>1.8</target>
          <testSource>1.8</testSource>
          <testTarget>1.8</testTarget>
          <verbose>false</verbose>
        </configuration>
      </plugin>
      <plugin>
        <artifactId>maven-release-plugin</artifactId>
        <version>2.5</version>
        <configuration>
          <autoVersionSubmodules>true</autoVersionSubmodules>
        </configuration>
      </plugin>
      <plugin>
        <groupId>org.apache.maven.plugins</groupId>
        <artifactId>maven-remote-resources-plugin</artifactId>
        <executions>
          <execution>
            <phase>generate-resources</phase>
            <goals>
              <goal>process</goal>
            </goals>
            <configuration>
              <resourceBundles>
                <resourceBundle>org.eclipse.jetty.toolchain:jetty-artifact-remote-resources:1.1</resourceBundle>
              </resourceBundles>
            </configuration>
          </execution>
        </executions>
      </plugin>
      <!-- source maven plugin creates the source bundle and adds manifest -->
      <plugin>
        <inherited>true</inherited>
        <groupId>org.apache.maven.plugins</groupId>
        <artifactId>maven-source-plugin</artifactId>
        <executions>
          <execution>
            <id>attach-sources</id>
            <phase>process-classes</phase>
            <goals>
              <goal>jar</goal>
            </goals>
            <configuration>
              <archive>
                <manifestEntries>
                  <Bundle-ManifestVersion>2</Bundle-ManifestVersion>
                  <Bundle-Name>${project.name}</Bundle-Name>
                  <Bundle-SymbolicName>${bundle-symbolic-name}.source</Bundle-SymbolicName>
                  <Bundle-Vendor>Eclipse.org - Jetty</Bundle-Vendor>
                  <Bundle-Version>${parsedVersion.osgiVersion}</Bundle-Version>
                  <Eclipse-SourceBundle>${bundle-symbolic-name};version="${parsedVersion.osgiVersion}";roots:="."</Eclipse-SourceBundle>
                </manifestEntries>
              </archive>
            </configuration>
          </execution>
        </executions>
      </plugin>
      <!-- Build helper maven plugin sets the parsedVersion.osgiVersion property -->
      <plugin>
        <groupId>org.codehaus.mojo</groupId>
        <artifactId>build-helper-maven-plugin</artifactId>
        <executions>
          <execution>
            <id>set-osgi-version</id>
            <phase>validate</phase>
            <goals>
              <goal>parse-version</goal>
            </goals>
          </execution>
        </executions>
      </plugin>
      <plugin>
        <groupId>org.eclipse.jetty.toolchain</groupId>
        <artifactId>jetty-version-maven-plugin</artifactId>
        <executions>
          <execution>
            <id>attach-version</id>
            <phase>process-resources</phase>
            <goals>
              <goal>attach-version-text</goal>
            </goals>
          </execution>
        </executions>
      </plugin>
      <!-- Enforcer Plugin -->
      <plugin>
        <groupId>org.apache.maven.plugins</groupId>
        <artifactId>maven-enforcer-plugin</artifactId>
        <version>1.1</version>
        <executions>
          <execution>
            <id>enforce-java</id>
            <goals>
              <goal>enforce</goal>
            </goals>
            <configuration>
              <rules>
                <requireMavenVersion>
                  <version>[3.0.0,)</version>
                  <message>[ERROR] OLD MAVEN [${maven.version}] in use, Jetty ${project.version} requires Maven 3.0.0 or newer</message>
                </requireMavenVersion>
                <requireJavaVersion>
                  <version>[1.8.0,)</version>
                  <message>[ERROR] OLD JDK [${java.version}] in use. Jetty ${project.version} requires JDK 1.8.0 or newer</message>
                </requireJavaVersion>
                <versionTxtRule implementation="org.eclipse.jetty.toolchain.enforcer.rules.VersionTxtRule" />
                <versionOsgiRule implementation="org.eclipse.jetty.toolchain.enforcer.rules.RequireOsgiCompatibleVersionRule" />
                <versionRedhatRule implementation="org.eclipse.jetty.toolchain.enforcer.rules.RequireRedhatCompatibleVersionRule" />
                <versionDebianRule implementation="org.eclipse.jetty.toolchain.enforcer.rules.RequireDebianCompatibleVersionRule" />
             </rules>
            </configuration>
          </execution>
          <execution>
            <id>ban-junit-dep.jar</id>
            <goals>
              <goal>enforce</goal>
            </goals>
            <configuration>
              <rules>
                <bannedDependencies>
                  <excludes>
                    <exclude>junit:junit-dep:*:jar</exclude>
                  </excludes>
                  <searchTransitive>true</searchTransitive>
                  <message>We use junit.jar, not junit-dep.jar (as of junit 4.11, hamcrest is no longer embedded)</message>
                </bannedDependencies>
              </rules>
            </configuration>
          </execution>
        </executions>
        <dependencies>
           <dependency>
             <groupId>org.eclipse.jetty.toolchain</groupId>
             <artifactId>jetty-build-support</artifactId>
             <version>${build-support-version}</version>
           </dependency>
        </dependencies>
      </plugin>
      <plugin>
        <groupId>org.jacoco</groupId>
        <artifactId>jacoco-maven-plugin</artifactId>
        <version>0.7.7.201606060606</version>
        <configuration>
          <excludes>
            <!-- build tools -->
            <exclude>**/org/eclipse/jetty/ant/**</exclude>
            <exclude>**/org/eclipse/jetty/maven/**</exclude>
            <exclude>**/org/eclipse/jetty/jspc/**</exclude>
            <!-- example code / documentation -->
            <exclude>**/org/eclipse/jetty/embedded/**</exclude>
            <exclude>**/org/eclipse/jetty/asyncrest/**</exclude>
            <exclude>**/org/eclipse/jetty/demo/**</exclude>
            <!-- special environments / late integrations -->
            <exclude>**/org/eclipse/jetty/gcloud/**</exclude>
            <exclude>**/org/eclipse/jetty/infinispan/**</exclude>
            <exclude>**/org/eclipse/jetty/osgi/**</exclude>
            <exclude>**/org/eclipse/jetty/spring/**</exclude>
            <exclude>**/org/eclipse/jetty/http/spi/**</exclude>
            <!-- test classes -->
            <exclude>**/org/eclipse/jetty/tests/**</exclude>
            <exclude>**/org/eclipse/jetty/test/**</exclude>
          </excludes>
        </configuration>
        <executions>
          <execution>
            <id>jacoco-initialize</id>
            <phase>initialize</phase>
            <goals>
              <goal>prepare-agent</goal>
            </goals>
          </execution>
          <execution>
            <id>jacoco-site</id>
            <phase>package</phase>
            <goals>
              <goal>report</goal>
            </goals>
            <configuration>
              <!-- list of classes that you want to see in the report.
                   Specify a narrow list of multi-module project
                   classes you want to see here. 
                   This is useful to remove 3rd party library classes
                   from the report. -->
              <includes>
                <include>**/org/eclipse/jetty/**</include>
              </includes>
            </configuration>
          </execution>
        </executions>
      </plugin>
      <plugin>
        <groupId>org.apache.maven.plugins</groupId>
        <artifactId>maven-pmd-plugin</artifactId>
        <executions>
          <execution>
            <id>named-logging-enforcement</id>
            <phase>compile</phase>
            <goals>
              <goal>check</goal>
            </goals>
            <configuration>
              <verbose>true</verbose>
            </configuration>
          </execution>
        </executions>
        <configuration>
          <targetJdk>1.8</targetJdk>
          <rulesets>
            <ruleset>jetty/pmd_logging_ruleset.xml</ruleset>
          </rulesets>
        </configuration>
        <dependencies>
          <dependency>
            <groupId>org.eclipse.jetty.toolchain</groupId>
            <artifactId>jetty-build-support</artifactId>
            <version>${build-support-version}</version>
          </dependency>
        </dependencies>
      </plugin>
      <plugin>
        <inherited>false</inherited>
        <groupId>com.mycila.maven-license-plugin</groupId>
        <artifactId>maven-license-plugin</artifactId>
        <version>1.10.b1</version>
        <configuration>
          <header>header-template.txt</header>
          <failIfMissing>true</failIfMissing>
          <aggregate>true</aggregate>
          <strictCheck>true</strictCheck>
          <properties>
             <copyright-range>${project.inceptionYear}-2016</copyright-range>
          </properties>
          <mapping>
            <java>DOUBLESLASH_STYLE</java>
          </mapping>
          <includes>
            <include>**/*.java</include>
          </includes>
          <excludes>
            <exclude>jetty-util/src/main/java/org/eclipse/jetty/util/security/UnixCrypt.java</exclude>
            <exclude>jetty-policy/src/main/java/org/eclipse/jetty/policy/loader/DefaultPolicyLoader.java</exclude>
            <exclude>jetty-policy/src/main/java/org/eclipse/jetty/policy/loader/PolicyFileScanner.java</exclude>
            <exclude>jetty-ant/**</exclude>
            <exclude>jetty-infinispan/**</exclude>
            <exclude>tests/test-sessions/test-infinispan-sessions/**</exclude>
          </excludes>
        </configuration>
        <executions>
          <execution>
            <id>check-headers</id>
            <phase>verify</phase>
            <goals>
              <goal>check</goal>
            </goals>
          </execution>
        </executions>
      </plugin>
      <plugin>
        <groupId>org.apache.felix</groupId>
        <artifactId>maven-bundle-plugin</artifactId>
        <executions>
          <execution>
            <phase>process-classes</phase>
            <goals>
              <goal>manifest</goal>
            </goals>
           </execution>
        </executions>
      </plugin>
      <plugin>
        <groupId>org.apache.maven.plugins</groupId>
        <artifactId>maven-jar-plugin</artifactId>
        <configuration>
         <archive>
            <manifestFile>${project.build.outputDirectory}/META-INF/MANIFEST.MF</manifestFile>
         </archive>
        </configuration>
     </plugin>

    </plugins>
    <pluginManagement>
      <plugins>
        <plugin>
          <groupId>org.eclipse.jetty.toolchain</groupId>
          <artifactId>jetty-version-maven-plugin</artifactId>
          <version>2.2</version>
        </plugin>
        <plugin>
          <groupId>org.apache.maven.plugins</groupId>
          <artifactId>maven-deploy-plugin</artifactId>
          <version>2.8.2</version>
          <configuration>
            <retryFailedDeploymentCount>10</retryFailedDeploymentCount>
          </configuration>
        </plugin>
        <plugin>
          <groupId>org.apache.maven.plugins</groupId>
          <artifactId>maven-jar-plugin</artifactId>
          <configuration>
            <archive>
              <manifestEntries>
                <Implementation-Version>${project.version}</Implementation-Version>
                <Implementation-Vendor>Eclipse.org - Jetty</Implementation-Vendor>
                <url>${jetty.url}</url>
              </manifestEntries>
            </archive>
          </configuration>
        </plugin>
        <plugin>
          <groupId>org.apache.maven.plugins</groupId>
          <artifactId>maven-surefire-plugin</artifactId>
          <version>2.18.1</version>
          <configuration>
            <argLine>@{argLine} -showversion -Xmx1g -Xms1g -XX:+PrintGCDetails</argLine>
            <failIfNoTests>false</failIfNoTests>
            <forkCount>1</forkCount>
            <systemProperties>
              <!--
              <property>
                <name>org.eclipse.jetty.io.AbstractBuffer.boundsChecking</name>
                <value>true</value>
              </property>
              -->
              <property>
                <name>java.io.tmpdir</name>
                <value>${project.build.directory}</value>
              </property>
            </systemProperties>
          </configuration>
        </plugin>
        <plugin>
          <groupId>org.apache.felix</groupId>
          <artifactId>maven-bundle-plugin</artifactId>
          <extensions>true</extensions>
          <configuration>
            <supportedProjectTypes>
              <supportedProjectType>jar</supportedProjectType>
              <supportedProjectType>maven-plugin</supportedProjectType>
            </supportedProjectTypes>
            <instructions>
              <Bundle-SymbolicName>${bundle-symbolic-name}</Bundle-SymbolicName>
              <Bundle-Description>Jetty module for ${project.name}</Bundle-Description>
              <Bundle-RequiredExecutionEnvironment>JavaSE-1.8</Bundle-RequiredExecutionEnvironment>
              <Bundle-DocURL>${jetty.url}</Bundle-DocURL>
              <Bundle-Vendor>Eclipse Jetty Project</Bundle-Vendor>
              <Bundle-Classpath>.</Bundle-Classpath>
              <Export-Package>${bundle-symbolic-name}.*;version="${parsedVersion.majorVersion}.${parsedVersion.minorVersion}.${parsedVersion.incrementalVersion}"</Export-Package>
              <Bundle-Copyright>Copyright (c) 2008-2016 Mort Bay Consulting Pty. Ltd.</Bundle-Copyright>
              <Import-Package>javax.servlet*;version="[2.6.0,3.2)",javax.transaction*;version="[1.1,1.3)",org.eclipse.jetty*;version="[$(version;===;${parsedVersion.osgiVersion}),$(version;==+;${parsedVersion.osgiVersion}))",*</Import-Package>
            </instructions>
          </configuration>
        </plugin>
        <plugin>
          <groupId>org.apache.maven.plugins</groupId>
          <artifactId>maven-assembly-plugin</artifactId>
          <dependencies>
            <dependency>
              <groupId>org.eclipse.jetty.toolchain</groupId>
              <artifactId>jetty-assembly-descriptors</artifactId>
              <version>1.0</version>
            </dependency>
          </dependencies>
        </plugin>
        <plugin>
          <groupId>org.apache.maven.plugins</groupId>
          <artifactId>maven-dependency-plugin</artifactId>
          <version>2.10</version>
        </plugin>
        <plugin>
          <groupId>org.codehaus.mojo</groupId>
          <artifactId>findbugs-maven-plugin</artifactId>
          <configuration>
            <findbugsXmlOutput>true</findbugsXmlOutput>
            <xmlOutput>true</xmlOutput>
            <effort>Max</effort>
            <onlyAnalyze>org.eclipse.jetty.*</onlyAnalyze>
          </configuration>
        </plugin>
        <plugin>
          <groupId>org.apache.maven.plugins</groupId>
          <artifactId>maven-jxr-plugin</artifactId>
        </plugin>
        <plugin>
          <groupId>org.apache.maven.plugins</groupId>
          <artifactId>maven-javadoc-plugin</artifactId>
          <configuration>
            <docfilessubdirs>true</docfilessubdirs>
            <detectLinks>false</detectLinks>
            <detectJavaApiLink>true</detectJavaApiLink>
            <excludePackageNames>com.acme.*;org.slf4j.*;org.mortbay.*</excludePackageNames>
            <links>
              <link>http://docs.oracle.com/javase/8/docs/api/</link>
              <link>http://docs.oracle.com/javaee/7/api/</link>
              <link>http://junit.org/javadoc/latest/</link>
              <link>http://download.eclipse.org/jetty/stable-9/apidocs/</link>
            </links>
            <tags>
              <tag>
                <name>org.apache.xbean.XBean</name>
                <placement>X</placement>
                <head />
              </tag>
              <tag>
                <name>phase</name>
                <placement>t</placement>
                <head>Phase:</head>
              </tag>
              <tag>
                <name>goal</name>
                <placement>t</placement>
                <head>Goal:</head>
              </tag>
              <tag>
                <name>description</name>
                <placement>a</placement>
                <head>Description:</head>
              </tag>
              <tag>
                <name>parameter</name>
                <placement>f</placement>
                <head>Parameter:</head>
              </tag>
              <tag>
                <name>required</name>
                <placement>f</placement>
                <head>Required:</head>
              </tag>
              <tag>
                <name>readonly</name>
                <placement>f</placement>
                <head>Read-Only:</head>
              </tag>
              <tag>
                <name>execute</name>
                <placement>X</placement>
                <head />
              </tag>
              <tag>
                <name>requiresDependencyResolution</name>
                <placement>X</placement>
                <head />
              </tag>
              <tag>
                <name>requiresProject</name>
                <placement>X</placement>
                <head />
              </tag>
              <tag>
                <name>threadSafe</name>
                <placement>X</placement>
                <head />
              </tag>
            </tags>
            <header>
              <![CDATA[
                  <script type="text/javascript">
                    var _gaq = _gaq || [];
                    _gaq.push(['_setAccount', 'UA-1149868-7']);
                    _gaq.push(['_trackPageview']);
                    (function() {
                      var ga = document.createElement('script'); ga.type = 'text/javascript'; ga.async = true;
                      ga.src = ('https:' == document.location.protocol ? 'https://ssl' : 'http://www') + '.google-analytics.com/ga.js';
                      var s = document.getElementsByTagName('script')[0]; s.parentNode.insertBefore(ga, s);
                    })();
                 </script>
              ]]>
            </header>
          </configuration>
        </plugin>
        <plugin>
          <groupId>org.apache.maven.plugins</groupId>
          <artifactId>maven-pmd-plugin</artifactId>
          <version>3.4</version>
        </plugin>
      </plugins>
    </pluginManagement>
  </build>
  <reporting>
    <plugins>
      <plugin>
        <groupId>org.apache.maven.plugins</groupId>
        <artifactId>maven-jxr-plugin</artifactId>
        <version>2.1</version>
      </plugin>
      <plugin>
        <groupId>org.apache.maven.plugins</groupId>
        <artifactId>maven-javadoc-plugin</artifactId>
        <version>2.8</version>
        <configuration>
          <maxmemory>512m</maxmemory>
          <docfilessubdirs>true</docfilessubdirs>
          <detectLinks>true</detectLinks>
          <detectJavaApiLink>true</detectJavaApiLink>
        </configuration>
      </plugin>
      <plugin>
        <groupId>org.apache.maven.plugins</groupId>
        <artifactId>maven-pmd-plugin</artifactId>
        <version>2.7.1</version>
        <configuration>
          <targetJdk>1.7</targetJdk>
          <rulesets>
            <ruleset>jetty/pmd_ruleset.xml</ruleset>
          </rulesets>
        </configuration>
      </plugin>
      <plugin>
        <groupId>org.codehaus.mojo</groupId>
        <artifactId>findbugs-maven-plugin</artifactId>
        <version>2.5.2</version>
      </plugin>
    </plugins>
  </reporting>
  <modules>
    <module>jetty-ant</module>
    <module>jetty-util</module>
    <module>jetty-jmx</module>
    <module>jetty-io</module>
    <module>jetty-http</module>
    <module>jetty-http2</module>
    <module>jetty-continuation</module>
    <module>jetty-server</module>
    <module>jetty-xml</module>
    <module>jetty-security</module>
    <module>jetty-servlet</module>
    <module>jetty-webapp</module>
    <module>jetty-fcgi</module>
    <module>jetty-websocket</module>
    <module>jetty-servlets</module>
    <module>jetty-util-ajax</module>
    <module>apache-jsp</module>
    <module>apache-jstl</module>
    <module>jetty-maven-plugin</module>
    <module>jetty-jspc-maven-plugin</module>
    <module>jetty-deploy</module>
    <module>jetty-start</module>
    <module>jetty-plus</module>
    <module>jetty-annotations</module>
    <module>jetty-jndi</module>
    <module>jetty-jaas</module>
    <module>jetty-cdi</module>
    <module>jetty-spring</module>
    <module>jetty-client</module>
    <module>jetty-proxy</module>
    <module>jetty-jaspi</module>
    <module>jetty-rewrite</module>
    <module>jetty-nosql</module>
    <module>jetty-infinispan</module>
    <module>jetty-gcloud</module>
    <module>tests</module>
    <module>examples</module>
    <module>jetty-quickstart</module>
    <module>jetty-distribution</module>
    <module>jetty-runner</module>
    <module>jetty-monitor</module>
    <module>jetty-http-spi</module>
    <module>jetty-osgi</module>
    <module>jetty-alpn</module>
    <module>jetty-documentation</module>

    <!-- modules that need fixed and added back, or simply dropped and not maintained
    <module>jetty-rhttp</module>
    -->
    <!--<module>jetty-overlay-deployer</module>-->
  </modules>
  <dependencyManagement>
    <dependencies>
      <dependency>
         <groupId>javax.servlet</groupId>
         <artifactId>javax.servlet-api</artifactId>
         <version>3.1.0</version>
      </dependency>
      <dependency>
         <groupId>javax.websocket</groupId>
         <artifactId>javax.websocket-api</artifactId>
         <version>1.0</version>
      </dependency>
      <dependency>
        <groupId>javax.annotation</groupId>
        <artifactId>javax.annotation-api</artifactId>
        <version>1.2</version>
      </dependency>
      <dependency>
        <groupId>org.ow2.asm</groupId>
        <artifactId>asm</artifactId>
        <version>5.0.1</version>
      </dependency>
      <dependency>
        <groupId>org.ow2.asm</groupId>
        <artifactId>asm-commons</artifactId>
        <version>5.0.1</version>
      </dependency>

      <dependency>
        <groupId>org.eclipse.jetty.orbit</groupId>
        <artifactId>javax.security.auth.message</artifactId>
        <version>1.0.0.v201108011116</version>
      </dependency>

      <!-- JSP Deps -->
      <dependency>
        <groupId>org.eclipse.jetty.toolchain</groupId>
        <artifactId>jetty-schemas</artifactId>
        <version>3.1</version>
      </dependency>

      <dependency>
        <groupId>org.mortbay.jasper</groupId>
        <artifactId>apache-jsp</artifactId>
        <version>${jsp.version}</version>
      </dependency>

      <dependency>
        <groupId>org.eclipse.jdt.core.compiler</groupId>
        <artifactId>ecj</artifactId>
       <version>4.4.2</version>
      </dependency>

    <!-- JSTL Impl -->
    <dependency>
      <groupId>org.apache.taglibs</groupId>
      <artifactId>taglibs-standard-impl</artifactId>
      <version>1.2.5</version>
    </dependency>

     <!-- JSTL API -->
      <dependency>
        <groupId>org.apache.taglibs</groupId>
        <artifactId>taglibs-standard-spec</artifactId>
        <version>1.2.5</version>
      </dependency>


      <dependency>
        <groupId>org.eclipse.jetty.orbit</groupId>
        <artifactId>javax.activation</artifactId>
        <version>1.1.0.v201105071233</version>
        <scope>provided</scope>
      </dependency>

      <dependency>
        <groupId>org.eclipse.jetty.orbit</groupId>
        <artifactId>javax.mail.glassfish</artifactId>
        <version>1.4.1.v201005082020</version>
      </dependency>

      <dependency>
        <groupId>javax.transaction</groupId>
        <artifactId>javax.transaction-api</artifactId>
        <version>1.2</version>
        <scope>provided</scope>
      </dependency>


      <!-- Old Deps -->
      <dependency>
        <groupId>org.apache.maven</groupId>
        <artifactId>maven-plugin-tools-api</artifactId>
        <version>2.0</version>
      </dependency>
      <dependency>
        <groupId>org.eclipse.jetty.toolchain</groupId>
        <artifactId>jetty-test-helper</artifactId>
        <version>3.1</version>
      </dependency>
      <dependency>
        <groupId>org.eclipse.jetty.toolchain</groupId>
        <artifactId>jetty-perf-helper</artifactId>
        <version>1.0.5</version>
      </dependency>
      <dependency>
        <groupId>org.slf4j</groupId>
        <artifactId>jcl104-over-slf4j</artifactId>
        <version>${slf4j-version}</version>
      </dependency>
      <dependency>
        <groupId>org.slf4j</groupId>
        <artifactId>log4j-over-slf4j</artifactId>
        <version>${slf4j-version}</version>
      </dependency>
      <dependency>
        <groupId>org.slf4j</groupId>
        <artifactId>slf4j-api</artifactId>
        <version>${slf4j-version}</version>
      </dependency>
      <dependency>
        <groupId>junit</groupId>
        <artifactId>junit</artifactId>
        <version>4.12</version>
      </dependency>
      <dependency>
        <groupId>org.hamcrest</groupId>
        <artifactId>hamcrest-core</artifactId>
        <version>1.3</version>
      </dependency>
      <dependency>
        <groupId>org.hamcrest</groupId>
        <artifactId>hamcrest-library</artifactId>
        <version>1.3</version>
      </dependency>
      <dependency>
        <groupId>org.mockito</groupId>
        <artifactId>mockito-core</artifactId>
        <version>1.9.5</version>
        <exclusions>
          <exclusion>
            <groupId>junit</groupId>
            <artifactId>junit</artifactId>
          </exclusion>
        </exclusions>
      </dependency>
    </dependencies>
  </dependencyManagement>
  <!--
    Usage:
    configure settings.xml for jetty.eclipse.website server entry
    > mvn -Paggregate-site javadoc:aggregate jxr:jxr
    then
    > mvn -N site:deploy
    or
    > mvn -N site:sshdeploy     (for ssh users w/passphrase and ssh-agent)
   -->
  <profiles>
    <profile>
      <id>config</id>
      <activation>
        <file>
          <exists>src/main/config</exists>
        </file>
      </activation>
      <build>
        <plugins>
          <plugin>
            <groupId>org.apache.maven.plugins</groupId>
            <artifactId>maven-assembly-plugin</artifactId>
            <executions>
              <execution>
                <phase>package</phase>
                <goals>
                  <goal>single</goal>
                </goals>
                <configuration>
                  <descriptorRefs>
                    <descriptorRef>config</descriptorRef>
                  </descriptorRefs>
                </configuration>
              </execution>
            </executions>
          </plugin>
        </plugins>
      </build>
    </profile>
    <profile>
      <id>eclipse-release</id>
      <modules>
        <module>aggregates/jetty-all</module>
      </modules>
      <build>
        <plugins>
          <plugin>
            <artifactId>maven-compiler-plugin</artifactId>
            <configuration>
              <source>1.8</source>
              <target>1.8</target>
            </configuration>
          </plugin>
        </plugins>
      </build>
    </profile>
    <profile>
      <id>ci</id>
      <modules>
        <module>aggregates/jetty-all</module>
      </modules>
    </profile>
    <profile>
      <id>update-version</id>
      <build>
        <plugins>
          <plugin>
            <groupId>org.eclipse.jetty.toolchain</groupId>
            <artifactId>jetty-version-maven-plugin</artifactId>
            <executions>
              <execution>
                <id>gen-versiontxt</id>
                <phase>generate-resources</phase>
                <goals>
                  <goal>update-version-text</goal>
                </goals>
                <configuration>
                  <refreshTags>true</refreshTags>
                  <copyGenerated>true</copyGenerated>
                  <attachArtifact>false</attachArtifact>
                  <updateDate>true</updateDate>
                </configuration>
              </execution>
            </executions>
          </plugin>
        </plugins>
      </build>
    </profile>
    <profile>
      <id>maven-3</id>
      <activation>
        <file>
          <!--  This employs that the basedir expression is only recognized by Maven 3.x (see MNG-2363) -->
          <exists>${basedir}</exists>
        </file>
      </activation>
      <build>
        <plugins>
          <plugin>
            <artifactId>maven-site-plugin</artifactId>
            <executions>
              <execution>
                <id>attach-descriptor</id>
                <goals>
                  <goal>attach-descriptor</goal>
                </goals>
              </execution>
            </executions>
          </plugin>
        </plugins>
      </build>
    </profile>
    <profile>
      <id>aggregate-site</id>
      <build>
        <plugins>
          <plugin>
            <groupId>org.apache.maven.plugins</groupId>
            <artifactId>maven-jxr-plugin</artifactId>
            <configuration>
              <aggregate>true</aggregate>
            </configuration>
          </plugin>
          <plugin>
            <groupId>org.apache.maven.plugins</groupId>
            <artifactId>maven-javadoc-plugin</artifactId>
          </plugin>
        </plugins>
      </build>
    </profile>
    <profile>
      <id>compact3</id>
      <modules>
        <module>aggregates/jetty-all-compact3</module>
      </modules>
    </profile>
    <profile>
      <id>api-change</id>
      <build>
        <plugins>
          <plugin>
            <groupId>org.codehaus.mojo</groupId>
            <artifactId>clirr-maven-plugin</artifactId>
            <version>2.5</version>
            <executions>
              <execution>
                <id>compare-api</id>
                <phase>package</phase>
                <goals>
                  <goal>clirr</goal>
                </goals>
              </execution>
            </executions>
            <configuration>
              <minSeverity>info</minSeverity>
              <comparisonVersion>9.0.3.v20130506</comparisonVersion>
            </configuration>
          </plugin>
        </plugins>
      </build>
    </profile>
    <profile>
      <id>8u00</id>
      <activation>
        <property>
          <name>java.version</name>
          <value>1.8.0</value>
        </property>
      </activation>
      <properties>
        <alpn.version>8.1.0.v20141016</alpn.version>
      </properties>
    </profile>
    <profile>
      <id>8u05</id>
      <activation>
        <property>
          <name>java.version</name>
          <value>1.8.0_05</value>
        </property>
      </activation>
      <properties>
        <alpn.version>8.1.0.v20141016</alpn.version>
      </properties>
    </profile>
    <profile>
      <id>8u11</id>
      <activation>
        <property>
          <name>java.version</name>
          <value>1.8.0_11</value>
        </property>
      </activation>
      <properties>
        <alpn.version>8.1.0.v20141016</alpn.version>
      </properties>
    </profile>
    <profile>
      <id>8u20</id>
      <activation>
        <property>
          <name>java.version</name>
          <value>1.8.0_20</value>
        </property>
      </activation>
      <properties>
        <alpn.version>8.1.0.v20141016</alpn.version>
      </properties>
    </profile>
    <profile>
      <id>8u25</id>
      <activation>
        <property>
          <name>java.version</name>
          <value>1.8.0_25</value>
        </property>
      </activation>
      <properties>
        <alpn.version>8.1.2.v20141202</alpn.version>
      </properties>
    </profile>
    <profile>
      <id>8u31</id>
      <activation>
        <property>
          <name>java.version</name>
          <value>1.8.0_31</value>
        </property>
      </activation>
      <properties>
        <alpn.version>8.1.3.v20150130</alpn.version>
      </properties>
    </profile>
    <profile>
      <id>8u40</id>
      <activation>
        <property>
          <name>java.version</name>
          <value>1.8.0_40</value>
        </property>
      </activation>
      <properties>
        <alpn.version>8.1.3.v20150130</alpn.version>
      </properties>
    </profile>
    <profile>
      <id>8u45</id>
      <activation>
        <property>
          <name>java.version</name>
          <value>1.8.0_45</value>
        </property>
      </activation>
      <properties>
        <alpn.version>8.1.3.v20150130</alpn.version>
      </properties>
    </profile>
    <profile>
      <id>8u51</id>
      <activation>
        <property>
          <name>java.version</name>
          <value>1.8.0_51</value>
        </property>
      </activation>
      <properties>
        <alpn.version>8.1.4.v20150727</alpn.version>
      </properties>
    </profile>
    <profile>
      <id>8u60</id>
      <activation>
        <property>
          <name>java.version</name>
          <value>1.8.0_60</value>
        </property>
      </activation>
      <properties>
        <alpn.version>8.1.5.v20150921</alpn.version>
      </properties>
    </profile>
    <profile>
      <id>8u65</id>
      <activation>
        <property>
          <name>java.version</name>
          <value>1.8.0_65</value>
        </property>
      </activation>
      <properties>
        <alpn.version>8.1.6.v20151105</alpn.version>
      </properties>
    </profile>
    <profile>
      <id>8u66</id>
      <activation>
        <property>
          <name>java.version</name>
          <value>1.8.0_66</value>
        </property>
      </activation>
      <properties>
        <alpn.version>8.1.6.v20151105</alpn.version>
      </properties>
    </profile>
    <profile>
      <id>8u71</id>
      <activation>
        <property>
          <name>java.version</name>
          <value>1.8.0_71</value>
        </property>
      </activation>
      <properties>
        <alpn.version>8.1.7.v20160121</alpn.version>
      </properties>
    </profile>
    <profile>
      <id>8u72</id>
      <activation>
        <property>
          <name>java.version</name>
          <value>1.8.0_72</value>
        </property>
      </activation>
      <properties>
        <alpn.version>8.1.7.v20160121</alpn.version>
      </properties>
    </profile>
    <profile>
      <id>8u73</id>
      <activation>
        <property>
          <name>java.version</name>
          <value>1.8.0_73</value>
        </property>
      </activation>
      <properties>
        <alpn.version>8.1.7.v20160121</alpn.version>
      </properties>
    </profile>
    <profile>
      <id>8u74</id>
      <activation>
        <property>
          <name>java.version</name>
          <value>1.8.0_74</value>
        </property>
      </activation>
      <properties>
        <alpn.version>8.1.7.v20160121</alpn.version>
      </properties>
    </profile>
    <profile>
      <id>8u77</id>
      <activation>
        <property>
          <name>java.version</name>
          <value>1.8.0_77</value>
        </property>
      </activation>
      <properties>
        <alpn.version>8.1.7.v20160121</alpn.version>
      </properties>
    </profile>
    <profile>
      <id>8u91</id>
      <activation>
        <property>
          <name>java.version</name>
          <value>1.8.0_91</value>
        </property>
      </activation>
      <properties>
        <alpn.version>8.1.7.v20160121</alpn.version>
      </properties>
    </profile>
    <profile>
      <id>8u92</id>
      <activation>
        <property>
          <name>java.version</name>
          <value>1.8.0_92</value>
        </property>
      </activation>
      <properties>
        <alpn.version>8.1.8.v20160420</alpn.version>
      </properties>
    </profile>
    <profile>
      <id>8u101</id>
      <activation>
        <property>
          <name>java.version</name>
          <value>1.8.0_101</value>
        </property>
      </activation>
      <properties>
        <alpn.version>8.1.9.v20160720</alpn.version>
      </properties>
    </profile>
    <profile>
      <id>8u102</id>
      <activation>
        <property>
          <name>java.version</name>
          <value>1.8.0_102</value>
        </property>
      </activation>
      <properties>
        <alpn.version>8.1.9.v20160720</alpn.version>
      </properties>
    </profile>
    <profile>
<<<<<<< HEAD
      <id>jdk9</id>
      <activation>
        <jdk>1.9</jdk>
      </activation>
      <build>
        <plugins>
          <plugin>
            <artifactId>maven-compiler-plugin</artifactId>
            <configuration>
              <source>1.9</source>
              <target>1.9</target>
              <testSource>1.9</testSource>
              <testTarget>1.9</testTarget>
              <compilerArgument>-Xlint:all</compilerArgument>
            </configuration>
          </plugin>
        </plugins>
      </build>
=======
      <id>8u111</id>
      <activation>
        <property>
          <name>java.version</name>
          <value>1.8.0_111</value>
        </property>
      </activation>
      <properties>
        <alpn.version>8.1.9.v20160720</alpn.version>
      </properties>
    </profile>
    <profile>
      <id>8u112</id>
      <activation>
        <property>
          <name>java.version</name>
          <value>1.8.0_112</value>
        </property>
      </activation>
      <properties>
        <alpn.version>8.1.10.v20161026</alpn.version>
      </properties>
>>>>>>> 4cc51789
    </profile>
  </profiles>
</project><|MERGE_RESOLUTION|>--- conflicted
+++ resolved
@@ -1162,7 +1162,30 @@
       </properties>
     </profile>
     <profile>
-<<<<<<< HEAD
+      <id>8u111</id>
+      <activation>
+        <property>
+          <name>java.version</name>
+          <value>1.8.0_111</value>
+        </property>
+      </activation>
+      <properties>
+        <alpn.version>8.1.9.v20160720</alpn.version>
+      </properties>
+    </profile>
+    <profile>
+      <id>8u112</id>
+      <activation>
+        <property>
+          <name>java.version</name>
+          <value>1.8.0_112</value>
+        </property>
+      </activation>
+      <properties>
+        <alpn.version>8.1.10.v20161026</alpn.version>
+      </properties>
+    </profile>
+    <profile>
       <id>jdk9</id>
       <activation>
         <jdk>1.9</jdk>
@@ -1181,30 +1204,6 @@
           </plugin>
         </plugins>
       </build>
-=======
-      <id>8u111</id>
-      <activation>
-        <property>
-          <name>java.version</name>
-          <value>1.8.0_111</value>
-        </property>
-      </activation>
-      <properties>
-        <alpn.version>8.1.9.v20160720</alpn.version>
-      </properties>
-    </profile>
-    <profile>
-      <id>8u112</id>
-      <activation>
-        <property>
-          <name>java.version</name>
-          <value>1.8.0_112</value>
-        </property>
-      </activation>
-      <properties>
-        <alpn.version>8.1.10.v20161026</alpn.version>
-      </properties>
->>>>>>> 4cc51789
     </profile>
   </profiles>
 </project>