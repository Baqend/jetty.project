--- conflicted
+++ resolved
@@ -5,7 +5,6 @@
 import java.io.IOException;
 import java.io.InputStreamReader;
 import java.io.OutputStream;
-import java.net.SocketException;
 import java.net.SocketTimeoutException;
 import java.nio.channels.SocketChannel;
 import java.util.Arrays;
@@ -53,19 +52,16 @@
 
 public class SslBytesServerTest extends SslBytesTest
 {
-    private final static int MAX_IDLE_TIME=5000;
-    
     private final AtomicInteger sslHandles = new AtomicInteger();
     private final AtomicInteger sslFlushes = new AtomicInteger();
     private final AtomicInteger httpParses = new AtomicInteger();
     private final AtomicReference<EndPoint> serverEndPoint = new AtomicReference<EndPoint>();
-    private final int idleTimeout = 5000;
+    private final int idleTimeout = 2000;
     private ExecutorService threadPool;
     private Server server;
     private SSLContext sslContext;
     private SimpleProxy proxy;
-    private final AtomicReference<SslConnection> sslConnection = new AtomicReference<SslConnection>();
-    
+
     @Before
     public void init() throws Exception
     {
@@ -77,12 +73,8 @@
             @Override
             protected SslConnection newSslConnection(AsyncEndPoint endPoint, SSLEngine engine)
             {
-<<<<<<< HEAD
                 serverEndPoint.set(endPoint);
                 return new SslConnection(engine, endPoint)
-=======
-                SslConnection connection = new SslConnection(engine, endPoint)
->>>>>>> 55c98c01
                 {
                     @Override
                     public Connection handle() throws IOException
@@ -105,8 +97,6 @@
                         };
                     }
                 };
-                sslConnection.set(connection);
-                return connection;
             }
 
             @Override
@@ -130,11 +120,7 @@
                 };
             }
         };
-<<<<<<< HEAD
         connector.setMaxIdleTime(idleTimeout);
-=======
-        connector.setMaxIdleTime(MAX_IDLE_TIME);
->>>>>>> 55c98c01
 
 //        connector.setPort(5870);
         connector.setPort(0);
@@ -1255,10 +1241,7 @@
         closeClient(client);
     }
 
-<<<<<<< HEAD
     @Ignore // TODO: currently not passing
-=======
->>>>>>> 55c98c01
     @Test
     public void testServerShutdownOutputClientDoesNotCloseServerCloses() throws Exception
     {
@@ -1296,7 +1279,7 @@
 
         // Check client is at EOF
         Assert.assertEquals(-1,client.getInputStream().read());
-        
+
         // Client should close the socket, but let's hold it open.
 
         // Check that we did not spin
@@ -1304,7 +1287,6 @@
         Assert.assertThat(sslHandles.get(), lessThan(20));
         Assert.assertThat(sslFlushes.get(), lessThan(20));
         Assert.assertThat(httpParses.get(), lessThan(50));
-<<<<<<< HEAD
 
         // The server has shutdown the output since the client sent a Connection: close
         // but the client does not close, so the server must idle timeout the endPoint.
@@ -1314,44 +1296,6 @@
         Assert.assertFalse(serverEndPoint.get().isOpen());
 
         closeClient(client);
-=======
-        
-        // Check it is still half closed on the server.
-        Assert.assertTrue(((AsyncEndPoint)sslConnection.get().getEndPoint()).isOpen());
-        Assert.assertTrue(((AsyncEndPoint)sslConnection.get().getEndPoint()).isOutputShutdown());
-        Assert.assertFalse(((AsyncEndPoint)sslConnection.get().getEndPoint()).isInputShutdown());
-        
-        // wait for a bit more than MAX_IDLE_TIME
-        TimeUnit.MILLISECONDS.sleep(MAX_IDLE_TIME+1000);
-        
-        // Server should have closed the endpoint
-        Assert.assertFalse(((AsyncEndPoint)sslConnection.get().getEndPoint()).isOpen());
-        Assert.assertTrue(((AsyncEndPoint)sslConnection.get().getEndPoint()).isOutputShutdown());
-        Assert.assertTrue(((AsyncEndPoint)sslConnection.get().getEndPoint()).isInputShutdown());
-        
-        
-        // writing to client will eventually get broken pipe exception or similar
-        try
-        {
-            for (int i=0;i<100;i++)
-            {
-                clientOutput.write(("" +
-                        "POST / HTTP/1.1\r\n" +
-                        "Host: localhost\r\n" +
-                        "Content-Type: text/plain\r\n" +
-                        "Content-Length: " + content.length() + "\r\n" +
-                        "Connection: close\r\n" +
-                        "\r\n" +
-                        content).getBytes("UTF-8"));
-                clientOutput.flush();
-            }
-            Assert.fail("Client should have seen server close");
-        }
-        catch(SocketException e)
-        {
-            // this was expected.
-        }
->>>>>>> 55c98c01
     }
 
     private void assumeJavaVersionSupportsTLSRenegotiations()
